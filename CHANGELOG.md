--- conflicted
+++ resolved
@@ -10,15 +10,12 @@
   - Mesh queries: `wp.mesh_query_aabb_tiled()` and `wp.mesh_query_aabb_next_tiled()`
   - Aliases with `tile_*` prefix are also available for all functions.
 - Add alpha and beta scalings to `wp.tile_matmul()` ([GH-1023](https://github.com/NVIDIA/warp/pull/1023)).
-<<<<<<< HEAD
 - Add group-aware BVH construction and query support for multi-environment workloads ([GH-1074](https://github.com/NVIDIA/warp/issues/1074)):
   - New BVH constructor argument: `groups` for per-object group IDs.
   - New query overloads: `wp.bvh_query_aabb()` and `wp.bvh_query_ray()` now accept an optional `root` argument for group-restricted traversal.
   - Add helper function `wp.bvh_get_group_root()` to retrieve the subtree root for a given group.
 - Add a `max_dist` argument to `wp.bvh_query_next` which controls the max length of a ray ([GH-1052](https://github.com/NVIDIA/warp/issues/1052)).
-=======
 - Add `wp.tile_cholesky_inplace()`, `wp.tile_cholesky_solve_inplace()`, `wp.tile_lower_solve_inplace()` and `wp.tile_upper_solve_inplace()` ([GH-1025](https://github.com/NVIDIA/warp/pull/1025)).
->>>>>>> 4c4e97f7
 
 ### Removed
 
