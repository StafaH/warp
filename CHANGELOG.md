--- conflicted
+++ resolved
@@ -24,12 +24,9 @@
 - Fix `tape.zero()` not resetting gradient arrays in nested structs ([GH-807](https://github.com/NVIDIA/warp/issues/807)).
 - Fix a bug with the marching-cubes output geometry ([GH-324](https://github.com/NVIDIA/warp/issues/324)).
 - Fix a bug where cuda modules could get unloaded while they are still required when conditional graph nodes are used because the destructor of the python Graph object could get called too early
-<<<<<<< HEAD
 - Fix the OpenGL renderer not correctly displaying colors for box shapes
   ([GH-810](https://github.com/NVIDIA/warp/issues/810)).
-=======
 - Fix a bug where meshes with different `scale` attributes were rendered by the same instance in OpenGLRenderer ([GH-828](https://github.com/NVIDIA/warp/issues/828)).
->>>>>>> 1f3f589b
 
 ## [1.8.0] - 2025-07-01
 
