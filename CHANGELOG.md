# Changelog

## [Unreleased] - 2025-??

### Added

- Add `wp.MarchingCubes.extract_surface_marching_cubes()` to extract a triangular mesh from a 3D scalar field
  ([GH-788](https://github.com/NVIDIA/warp/issues/788)).
- Add an OpenGL example demonstrating how to use ImGui ([GH-833](https://github.com/NVIDIA/warp/issues/833)).
- Add support for displaying and editing Warp vector and array types in ImGui
  ([GH-844](https://github.com/NVIDIA/warp/issues/844)).
- Add support for retrieving the memory address of a Warp array in kernels as `array.ptr`
  ([GH-819](https://github.com/NVIDIA/warp/issues/819)).
- Add support for using struct types in the `wp.array()` constructor inside kernels
  ([GH-853](https://github.com/NVIDIA/warp/issues/853)).
- Add support for initializing fixed-size arrays inside kernels using `wp.zeros()`
  ([GH-794](https://github.com/NVIDIA/warp/issues/794)).
- Add support for `IntEnum` and `IntFlag` inside Warp kernels ([GH-529](https://github.com/NVIDIA/warp/issues/529)).
- Add support for building Warp with CUDA 13.

### Removed

- Remove support for building Warp with CUDA 11.

### Changed

- Strictly match arguments for user-function calls from the Python scope to the function's signature, mirroring the
  behavior of built-ins.
- Enforce a consistent `wp_` prefix for all exported, C-style symbols to prevent name conflicts
  ([GH-792](https://github.com/NVIDIA/warp/issues/792)).
- Rewrite `wp.MarchingCubes`in pure Warp for cross-platform support and differentiability
  ([GH-788](https://github.com/NVIDIA/warp/issues/788)).
- Allow dynamic shapes when constructing a `wp.array` from a pointer inside a kernel.
- Allow functions passed to `wp.tile_map()` to return a different type than their input arguments
  ([GH-732](https://github.com/NVIDIA/warp/issues/732)).
- Use codegen instead of function evaluation to infer return types for `wp.map()`
  ([GH-732](https://github.com/NVIDIA/warp/issues/732)).
- Enable `warp.sparse` to efficiently on sparse matrices with arbitrarily-sized blocks and leverage tiled
  computations when relevant ([GH-838](https://github.com/NVIDIA/warp/issues/838)).
- Enable opportunistic use of tile-based computations in `warp.fem.integrate` for quadrature-point accumulation
  ([GH-854](https://github.com/NVIDIA/warp/issues/854)).
- Use an extended-length default cache path on Windows  to prevent build errors
  ([GH-870](https://github.com/NVIDIA/warp/issues/870)).
- Add support for `wp.breakpoint()` in CUDA kernels on Linux systems. This feature is not available on Windows, as the
  underlying CUDA-GDB debugger only supports Linux targets ([GH-795](https://github.com/NVIDIA/warp/issues/795)).
- Arguments for CPU kernels are now passed as a pointer to a structure to avoid a bug in the ARM64 calling convention
  implementation of the libffi library ([GH-356](https://github.com/NVIDIA/warp/issues/356)).
- Skip generating code for adjoint functions not referenced by any backward kernel, reducing JIT compilation time
  ([GH-841](https://github.com/NVIDIA/warp/issues/841)).
<<<<<<< HEAD
- Define and re-export Warp's public Python-scope API in `__init__.py` using typing re-export conventions
  (e.g. `from Y import X as X`) to improve static type checker support
  ([GH-864](https://github.com/NVIDIA/warp/issues/864)).
=======
- Improve error messages when Warp is built with a CUDA Toolkit older than required for MathDx-backed features
  ([GH-911](https://github.com/NVIDIA/warp/issues/911)).
>>>>>>> a14501cc

### Fixed

- Fix FfiCallable to skip 'return' argument in FFI callback registration ([GH-893](https://github.com/NVIDIA/warp/issues/893)).
- Fix calling user functions from Python scope not working with array parameters.
- Fix an off-by-one error in marching cubes output coordinates to align with the `scikit-image` convention
  ([GH-324](https://github.com/NVIDIA/warp/issues/324)).
- Fix compatibility of the OpenGL renderer with macOS ([GH-834](https://github.com/NVIDIA/warp/issues/834))
- Fix evaluation of Discontinuous Galerkin gradients for `warp.fem` discrete fields.
- Work around caching issue ([GH-637](https://github.com/NVIDIA/warp/issues/637)) with operator evaluation in
  `warp.fem` integrands.
- Fix adding superfluous inactive nodes to tetrahedron polynomial function spaces in `warp.fem`.
- Fix `str()` and `repr()` implementations missing for scalar types at the Python scope
  ([GH-863](https://github.com/NVIDIA/warp/issues/863)).
- Fix support for write operations on nested matrices ([GH-793](https://github.com/NVIDIA/warp/issues/793)).
- Fix `#line` directives for Python↔CUDA source correlation not being emitted by default when a module is compiled in
  debug mode ([GH-901](https://github.com/NVIDIA/warp/issues/901)).

## [1.8.1] - 2025-08-01

### Deprecated

- This is the final release that will provide builds for or support the CUDA 11.x Toolkit and driver.
  Starting with v1.9.0, Warp will require CUDA 12.x or newer.
- Deprecate the `graph_compatible` boolean flag in `jax_callable()` in favor of the new `graph_mode` argument with
  `GraphMode` enum ([GH-848](https://github.com/NVIDIA/warp/issues/848)).

### Added

- Add documentation for creating and manipulating Warp structured arrays using NumPy
  ([GH-852](https://github.com/NVIDIA/warp/issues/852)).
- Add documentation for `wp.indexedarray()` ([GH-468](https://github.com/NVIDIA/warp/issues/468)).
- Support input-output aliasing in JAX FFI ([GH-815](https://github.com/NVIDIA/warp/issues/815)).
- Support capturing `jax_callable()` using Warp via the new `graph_mode` parameter (`GraphMode.WARP`), enabling capture
  of graphs with conditional nodes that cannot be used as subgraphs in a JAX capture
  ([GH-848](https://github.com/NVIDIA/warp/issues/848)).

### Fixed

- Fix `tape.zero()` to correctly reset gradient arrays in nested structs
  ([GH-807](https://github.com/NVIDIA/warp/issues/807)).
- Fix incorrect adjoints for `div(scalar, vec)`, `div(scalar, mat)`, and `div(scalar, quat)`, and other miscellaneous
  issues with adjoints ([GH-831](https://github.com/NVIDIA/warp/issues/831)).
- Fix a module-hashing issue for functions or kernels using static expressions that cannot be resolved at the time of
  declaration ([GH-830](https://github.com/NVIDIA/warp/issues/830)).
- Fix a bug in which changes to `wp.config.mode` were not being picked up after module initialization
  ([GH-856](https://github.com/NVIDIA/warp/issues/856)).
- Fix a bug where CUDA modules could get prematurely unloaded when conditional graph nodes are used.
- Fix compile time regression for kernels using matmul, Cholesky, and FFT solvers by upgrading to libmathdx 0.2.2
  ([GH-809](https://github.com/NVIDIA/warp/issues/809)).
- Fix potential uninitialized memory issues in `wp.tile_sort()` ([GH-836](https://github.com/NVIDIA/warp/issues/836)).
- Fix `wp.tile_min()` and `wp.tile_argmin()` to return correct values for large tiles with low occupancy
  ([GH-725](https://github.com/NVIDIA/warp/issues/725)).
- Fix codegen errors associated with adjoint of `wp.tile_sum()` when using shared tiles
  ([GH-822](https://github.com/NVIDIA/warp/issues/822)).
- Fix driver entry point error for `cuDeviceGetUuid` caused by using an incorrect version
  ([GH-851](https://github.com/NVIDIA/warp/issues/851)).
- Fix an issue that caused Warp to request PTX generation from NVRTC for architectures unsupported by the compiler
  ([GH-858](https://github.com/NVIDIA/warp/issues/858)).
- Fix a regression where `wp.sparse.bsr_from_triplets()` ignored the `prune_numerical_zeros=False` setting
  ([GH-832](https://github.com/NVIDIA/warp/issues/832)).
- Fix missing cloth-body contact in `wp.sim.VBDIntegrator` with `handle_self_contact=False`
  ([GH-862](https://github.com/NVIDIA/warp/issues/862)).
- Fix a bug causing potential infinite loops in the color balancing calculation
  ([GH-816](https://github.com/NVIDIA/warp/issues/816)).
- Fix box-box collision by computing the contact normal at the closest point of approach instead of at the center of
  the source box ([GH-839](https://github.com/NVIDIA/warp/pull/839)).
- Fix the OpenGL renderer not correctly displaying colors for box shapes
  ([GH-810](https://github.com/NVIDIA/warp/issues/810)).
- Fix a bug in `OpenGLRenderer` where meshes with different `scale` attributes were incorrectly instanced, causing
  them all to be rendered with the same scale `OpenGLRenderer` ([GH-828](https://github.com/NVIDIA/warp/issues/828)).

## [1.8.0] - 2025-07-01

### Added

- Add `wp.map()` to map a function over arrays and add math operators for Warp arrays
  ([docs](https://nvidia.github.io/warp/modules/runtime.html#warp.utils.map),
  [GH-694](https://github.com/NVIDIA/warp/issues/694)).
- Add support for dynamic control flow in CUDA graphs, see `wp.capture_if()` and `wp.capture_while()`
  ([docs](https://nvidia.github.io/warp/modules/runtime.html#conditional-execution),
  [GH-597](https://github.com/NVIDIA/warp/issues/597)).
- Add `wp.capture_debug_dot_print()` to write a DOT file describing the structure of a captured CUDA graph
  ([GH-746](https://github.com/NVIDIA/warp/issues/746)).
- Add the `Device.sm_count` property to get the number of streaming multiprocessors on a CUDA device
  ([GH-584](https://github.com/NVIDIA/warp/issues/584)).
- Add `wp.block_dim()` to query the number of threads in the current block inside a kernel
  ([GH-695](https://github.com/NVIDIA/warp/issues/695)).
- Add `wp.atomic_cas()` and `wp.atomic_exch()` built-ins for atomic compare-and-swap and exchange operations
  ([GH-767](https://github.com/NVIDIA/warp/issues/767)).
- Add support for profiling GPU runtime module compilation using the global `wp.config.compile_time_trace`
  setting or the module-level `"compile_time_trace"` option. When used, JSON files in the Trace Event
  format will be written in the kernel cache, which can be opened in a viewer like `chrome://tracing/`
  ([docs](https://nvidia.github.io/warp/profiling.html#profiling-module-compilation),
  [GH-609](https://github.com/NVIDIA/warp/issues/609)).
- Add support for returning multiple values from native functions like `wp.svd3()` and `wp.quat_to_axis_angle()`
  ([GH-503](https://github.com/NVIDIA/warp/issues/503)).
- Add support for passing tiles to user `wp.func` functions ([GH-682](https://github.com/NVIDIA/warp/issues/682)).
- Add `wp.tile_squeeze()` to remove axes of length one ([GH-662](https://github.com/NVIDIA/warp/issues/662)).
- Add `wp.tile_reshape()` to reshape a tile ([GH-663](https://github.com/NVIDIA/warp/issues/663)).
- Add `wp.tile_astype()` to return a new tile with the same data but different data type. ([GH-683](https://github.com/NVIDIA/warp/issues/683)).
- Add support for in-place tile add and subtract operations ([GH-518](https://github.com/NVIDIA/warp/issues/518)).
- Add support for in-place tile-component addition and subtraction ([GH-659](https://github.com/NVIDIA/warp/issues/659)).
- Add support for 2D solves using `wp.tile_cholesky_solve()` ([GH-773](https://github.com/NVIDIA/warp/pull/773)).
- Add `wp.tile_scan_inclusive()` and `wp.tile_scan_exclusive()` for performing inclusive and exclusive scans over tiles
  ([GH-731](https://github.com/NVIDIA/warp/issues/731)).
- Support attribute indexing for quaternions on the right-hand side of expressions
  ([GH-625](https://github.com/NVIDIA/warp/issues/625)).
- Add `wp.transform_compose()` and `wp.transform_decompose()` for converting between transforms and 4x4 matrices with 3D
  scale information ([GH-576](https://github.com/NVIDIA/warp/issues/576)).
- Add various `wp.transform` syntax operations for loading and storing ([GH-710](https://github.com/NVIDIA/warp/issues/710)).
- Add the `as_spheres` parameter to `UsdRenderer.render_points()` in order to choose whether to render the points as USD
  spheres using a point instancer or as simple USD points ([GH-634](https://github.com/NVIDIA/warp/issues/634)).
- Add support for animating visibility of objects in the USD renderer
  ([GH-598](https://github.com/NVIDIA/warp/issues/598)).
- Add `wp.sim.VBDIntegrator.rebuild_bvh()` to rebuild the BVH used for detecting self-contacts.
- Add damping terms `wp.sim.VBDIntegrator` collisions, with strength is controlled by `Model.soft_contact_kd`.
- Improve consistency of the `wp.fem.lookup()` operator across geometries and add filtering parameters
  ([GH-618](https://github.com/NVIDIA/warp/issues/618)).
- Add two examples demonstrating shape optimization using `warp.fem`: `fem/example_elastic_shape_optimization.py` and
  `fem/example_darcy_ls_optimization.py` ([GH-698](https://github.com/NVIDIA/warp/issues/698)).
- Add a `py.typed` marker file (per PEP 561) to the package to formally support static type checking by downstream users
  ([GH-780](https://github.com/NVIDIA/warp/issues/780)).
- Add support for negative indexing and improve slicing for the `wp.matrix()`/`wp.vector()`/`wp.quaternion()` types
  ([GH-899](https://github.com/NVIDIA/warp/issues/899)).

### Removed

- Remove `wp.mlp()` (deprecated in v1.6.0). Use tile primitives instead.
- Remove `wp.autograd.plot_kernel_jacobians()` (deprecated in v1.4.0). Use `wp.autograd.jacobian_plot()` instead.
- Remove the `length` and `owner` keyword arguments from `wp.array()` constructor (deprecated in v1.6.0).
  Use the `shape` and `deleter` keywords instead.
- Remove the `kernel` keyword argument from `wp.autograd.jacobian()` and `wp.autograd.jacobian_fd()` (deprecated in v1.6.0).
  Use the `function` keyword argument instead.
- Remove the `outputs` keyword argument from `wp.autograd.jacobian_plot()` (deprecated in v1.6.0).

### Changed

- Deprecate the `warp.sim` module (planned for removal in v1.10). It will be superseded by the upcoming Newton library,
  a separate package with a new API. Migrating will require code changes; a future guide will be provided
  ([current draft](https://newton-physics.github.io/newton/migration.html)). See the GitHub announcement for details
  ([GH-735](https://github.com/NVIDIA/warp/discussions/735)).
- Deprecate the `wp.matrix(pos, quat, scale)` built-in function. Use `wp.transform_compose()` instead
  ([GH-576](https://github.com/NVIDIA/warp/issues/576)).
- Improve support for tuples in kernels ([GH-506](https://github.com/NVIDIA/warp/issues/506)).
- Return a constant value from `len()` where possible.
- Rename the internal function `wp.types.type_length()` to `wp.types.type_size()`.
- Rename `wp.tile_cholesky_solve()` input parameters to align with its docstring
  ([GH-726](https://github.com/NVIDIA/warp/issues/726)).
- Change `wp.tile_upper_solve()` and `wp.tile_lower_solve()` to use libmathdx 0.2.1 TRSM solver
  ([GH-773](https://github.com/NVIDIA/warp/pull/773)).
- Skip adjoint compilation for `wp.tile_matmul()` if `enable_backward` is disabled
  ([GH-644](https://github.com/NVIDIA/warp/issues/644)).
- Allow tile reductions to work with non-scalar tile types ([GH-771](https://github.com/NVIDIA/warp/issues/771)).
- Permit data-type preservation with `preserve_type=True` when tiling a value across the block with `wp.Tile()`
  ([GH-772](https://github.com/NVIDIA/warp/issues/772)).
- Make `wp.sparse.bsr_[set_]from_triplets` differentiable with respect to the input triplet values
  ([GH-760](https://github.com/NVIDIA/warp/issues/760)).
- Expose new `warp.fem` operators: `node_count`, `node_index`, `element_coordinates`, `element_closest_point`.
- Change `wp.sim.VBDIntegrator` rigid-body-contact handling to use only the shape's friction coefficient, rather than
  averaging the shape's and the cloth's coefficients.
- Limit usage of the `wp.assign_copy()` hidden built-in to the kernel scope.
- Describe the distinction between `inputs` and `outputs` arguments in the
  [Kernel documentation](https://nvidia.github.io/warp/modules/runtime.html#kernels).
- Reduce the overhead of `wp.launch()` by avoiding costly native API calls
  ([GH-774](https://github.com/NVIDIA/warp/pull/774)).
- Improve error reporting when calling `@wp.func`-decorated functions from the Python scope
  ([GH-521](https://github.com/NVIDIA/warp/issues/521)).

### Fixed

- Fix missing documentation for geometric structs ([GH-674](https://github.com/NVIDIA/warp/issues/674)).
- Fix the type annotations in various tile functions ([GH-714](https://github.com/NVIDIA/warp/issues/714)).
- Fix incorrect stride initialization in tiles returned from functions taking transposed tiles as input
  ([GH-722](https://github.com/NVIDIA/warp/issues/722)).
- Fix adjoint generation for user functions that return a tile ([GH-749](https://github.com/NVIDIA/warp/issues/749)).
- Fix tile-based solvers failing to accept and return transposed tiles
  ([GH-768](https://github.com/NVIDIA/warp/issues/768)).
- Fix the `Formal parameter space overflowed` error during `wp.sim.VBDIntegrator` kernel compilation for the backward
  pass in CUDA 11 Warp builds. This was resolved by decoupling collision and elasticity evaluations into
  separate kernels, increasing parallelism and speeding up the solver
  ([GH-442](https://github.com/NVIDIA/warp/issues/442)).
- Fix an issue with graph coloring on an empty graph ([GH-509](https://github.com/NVIDIA/warp/issues/509)).
- Fix an integer overflow bug in the native graph coloring module ([GH-718](https://github.com/NVIDIA/warp/issues/718)).
- Fix `UsdRenderer.render_points()` not supporting multiple colors
  ([GH-634](https://github.com/NVIDIA/warp/issues/634)).
- Fix an inconsistency in the `wp.fem` module regarding the orientation of 2D geometry side normals
  ([GH-629](https://github.com/NVIDIA/warp/issues/629)).
- Fix premature unloading of CUDA modules used in JAX FFI graph captures
  ([GH-782](https://github.com/NVIDIA/warp/issues/782)).

## [1.7.2] - 2025-05-31

### Added

- Add missing adjoint method for tile `assign` operations ([GH-680](https://github.com/NVIDIA/warp/issues/680)).
- Add documentation for the fact that `+=` and `-=` invoke `wp.atomic_add()` and `wp.atomic_sub()`, respectively
  ([GH-505](https://github.com/NVIDIA/warp/issues/505)).
- Add a [publications list](https://github.com/NVIDIA/warp/blob/main/PUBLICATIONS.md) of academic and research projects
  leveraging Warp ([GH-686](https://github.com/NVIDIA/warp/issues/686)).

### Changed

- Prevent and document that class inheritance is not supported for `wp.struct` (now throws `RuntimeError`)
  ([GH-656](https://github.com/NVIDIA/warp/issues/656)).
- Warn when an incompatible data type conversion is detected when constructing an array using the
  `__cuda_array_interface__` ([GH-624](https://github.com/NVIDIA/warp/issues/624),
  [GH-670](https://github.com/NVIDIA/warp/issues/670)).
- Relax the exact version requirement in `omni.warp` towards `omni.warp.core`
  ([GH-702](https://github.com/NVIDIA/warp/issues/702)).
- Rename the "Kernel Reference" documentation page to "Built-Ins Reference", with each built-in now having
  annotations to denote whether they are accessible only from the kernel scope or also from the Python runtime scope
  ([GH-532](https://github.com/NVIDIA/warp/issues/532)).

### Fixed

- Fix an issue where arrays stored in structs could be garbage collected without updating the struct ctype
  ([GH-720](https://github.com/NVIDIA/warp/issues/720)).
- Fix an issue with preserving the base class of nested struct attributes
  ([GH-574](https://github.com/NVIDIA/warp/issues/574)).
- Allow recovering from out-of-memory errors during `wp.Volume` allocation
  ([GH-611](https://github.com/NVIDIA/warp/issues/611)).
- Fix 2D tile load when source array and tile have incompatible strides
  ([GH-688](https://github.com/NVIDIA/warp/issues/688)).
- Fix compilation errors with `wp.tile_atomic_add()` ([GH-681](https://github.com/NVIDIA/warp/issues/681)).
- Fix `wp.svd2()` with duplicate singular values and improved accuracy
  ([GH-679](https://github.com/NVIDIA/warp/issues/679)).
- Fix `OpenGLRenderer.update_shape_instance()` not having color buffers created for the shape instances.
- Fix text rendering in `wp.render.OpenGLRenderer` ([GH-704](https://github.com/NVIDIA/warp/issues/704)).
- Fix assembly of rigid body inertia in `ModelBuilder.collapse_fixed_joints()`
  ([GH-631](https://github.com/NVIDIA/warp/issues/631)).
- Fix `UsdRenderer.render_points()` erroring out when passed 4 points or less
  ([GH-708](https://github.com/NVIDIA/warp/issues/708)).
- Fix `wp.atomic_*()` built-ins not working with some types ([GH-733](https://github.com/NVIDIA/warp/issues/733)).
- Fix garbage-collection issues with JAX FFI callbacks ([GH-711](https://github.com/NVIDIA/warp/pull/711)).

## [1.7.1] - 2025-04-30

### Added

- Add example of a distributed Jacobi solver using `mpi4py` in `warp/examples/distributed/example_jacobi_mpi.py`
  ([GH-475](https://github.com/NVIDIA/warp/issues/475)).

### Changed

- Improve `repr()` for Warp types, including adding `repr()` for `wp.array`.
- Change the USD renderer to use `framesPerSecond` for time sampling instead of `timeCodesPerSecond`
  to avoid playback speed issues in some viewers ([GH-617](https://github.com/NVIDIA/warp/issues/617)).
- `Model.rigid_contact_tids` are now -1 at non-active contact indices which allows to retrieve the vertex index of a
  mesh collision, see `test_collision.py` ([GH-623](https://github.com/NVIDIA/warp/issues/623)).
- Improve handling of deprecated JAX features ([GH-613](https://github.com/NVIDIA/warp/pull/613)).

### Fixed

- Fix a code generation bug involving return statements in Warp kernels, which could result in some threads in Warp
  being skipped when processed on the GPU ([GH-594](https://github.com/NVIDIA/warp/issues/594)).
- Fix constructing `DeformedGeometry` from `wp.fem.Trimesh3D` geometries
  ([GH-614](https://github.com/NVIDIA/warp/issues/614)).
- Fix `lookup` operator for `wp.fem.Trimesh3D` ([GH-618](https://github.com/NVIDIA/warp/issues/618)).
- Include the block dimension in the LTO file hash for the Cholesky solver
  ([GH-639](https://github.com/NVIDIA/warp/issues/639)).
- Fix tile loads for small tiles with aligned source memory ([GH-622](https://github.com/NVIDIA/warp/issues/622)).
- Fix length/shape matching for vectors and matrices from the Python scope.
- Fix the `dtype` parameter missing for `wp.quaternion()`.
- Fix invalid `dtype` comparison when using the `wp.matrix()`/`wp.vector()`/`wp.quaternion()` constructors
  with literal values and an explicit `dtype` argument ([GH-651](https://github.com/NVIDIA/warp/issues/651)).
- Fix incorrect thread index lookup for the backward pass of `wp.sim.collide()`
  ([GH-459](https://github.com/NVIDIA/warp/issues/459)).
- Fix a bug where `wp.sim.ModelBuilder` adds springs with -1 as vertex indices
  ([GH-621](https://github.com/NVIDIA/warp/issues/621)).
- Fix center of mass, inertia computation for mesh shapes ([GH-251](https://github.com/NVIDIA/warp/issues/251)).
- Fix computation of body center of mass to account for shape orientation
  ([GH-648](https://github.com/NVIDIA/warp/issues/648)).
- Fix `show_joints` not working with `wp.sim.render.SimRenderer` set to render to USD
  ([GH-510](https://github.com/NVIDIA/warp/issues/510)).
- Fix the jitter for the `OgnParticlesFromMesh` node not being computed correctly.
- Fix documentation of `atol` and `rtol` arguments to `wp.autograd.gradcheck()` and `wp.autograd.gradcheck_tape()`
  ([GH-508](https://github.com/NVIDIA/warp/issues/508)).
- Fix an issue where the position of a fixed particle is not copied to the output state ([GH-627](https://github.com/NVIDIA/warp/issues/627)).

## [1.7.0] - 2025-03-30

### Added

- Support JAX foreign function interface (FFI)
  ([docs](https://nvidia.github.io/warp/modules/interoperability.html#jax-foreign-function-interface-ffi),
  [GH-511](https://github.com/NVIDIA/warp/issues/511)).
- Support Python/SASS correlation in Nsight Compute reports by emitting `#line` directives in CUDA-C code.
  This setting is controlled by `wp.config.line_directives` and is `True` by default.
  ([docs](https://nvidia.github.io/warp/profiling.html#nsight-compute-profiling),
   [GH-437](https://github.com/NVIDIA/warp/issues/437))
- Support `vec4f` grid construction in `wp.Volume.allocate_by_tiles()`.
- Add 2D SVD `wp.svd2()` ([GH-436](https://github.com/NVIDIA/warp/issues/436)).
- Add `wp.randu()` for random `uint32` generation.
- Add matrix construction functions `wp.matrix_from_cols()` and `wp.matrix_from_rows()`
  ([GH-278](https://github.com/NVIDIA/warp/issues/278)).
- Add `wp.transform_from_matrix()` to obtain a transform from a 4x4 matrix
  ([GH-211](https://github.com/NVIDIA/warp/issues/211)).
- Add `wp.where()` to select between two arguments conditionally using a
  more intuitive argument order (`cond`, `value_if_true`, `value_if_false`)
  ([GH-469](https://github.com/NVIDIA/warp/issues/469)).
- Add `wp.get_mempool_used_mem_current()` and `wp.get_mempool_used_mem_high()` to
  query the respective current and high-water mark memory pool allocator usage.
  ([GH-446](https://github.com/NVIDIA/warp/issues/446)).
- Add `Stream.is_complete` and `Event.is_complete` properties to query completion status
  ([GH-435](https://github.com/NVIDIA/warp/issues/435)).
- Support timing events inside of CUDA graphs ([GH-556](https://github.com/NVIDIA/warp/issues/556)).
- Add LTO cache to speed up compilation times for kernels using MathDx-based tile functions.
  Use `wp.clear_lto_cache()` to clear the LTO cache ([GH-507](https://github.com/NVIDIA/warp/issues/507)).
- Add example demonstrating gradient checkpointing for fluid optimization in
  `warp/examples/optim/example_fluid_checkpoint.py`.
- Add a hinge-angle-based bending force to `wp.sim.VBDIntegrator`.
- Add an example to show mesh sampling using a CDF
  ([GH-476](https://github.com/NVIDIA/warp/issues/476)).

### Changed

- **Breaking:** Remove CUTLASS dependency and `wp.matmul()` functionality (including batched version).
  Users should use tile primitives for matrix multiplication operations instead.
- Deprecate constructing a matrix from vectors using `wp.matrix()`.
- Deprecate `wp.select()` in favor of `wp.where()`. Users should update their code to use
  `wp.where(cond, value_if_true, value_if_false)` instead of `wp.select(cond, value_if_false, value_if_true)`.
- `wp.sim.Control` no longer has a `model` attribute ([GH-487](https://github.com/NVIDIA/warp/issues/487)).
- `wp.sim.Control.reset()` is deprecated and now only zeros-out the controls (previously restored controls
  to initial `model` state). Use `wp.sim.Control.clear()` instead.
- Vector/matrix/quaternion component assignment operations (e.g., `v[0] = x`) now compile and run faster in the
  backward pass. Note: For correct gradient computation, each component should only be assigned once.
- `@wp.kernel` has now an optional `module` argument that allows passing a `wp.context.Module` to the kernel,
  or, if set to `"unique"` let Warp create a new unique module just for this kernel.
  The default behavior to use the current module is unchanged.
- Default PTX architecture is now automatically determined by the devices present in the system,
  ensuring optimal compatibility and performance ([GH-537](https://github.com/NVIDIA/warp/issues/537)).
- Structs now have a trivial default constructor, allowing for `wp.tile_reduce()` on tiles with struct data types.
- Extend `wp.tile_broadcast()` to support broadcasting to 1D, 3D, and 4D shapes (in addition to existing 2D support).
- `wp.fem.integrate()` and `wp.fem.interpolate()` may now perform parallel evaluation of quadrature points within elements.
- `wp.fem.interpolate()` can now build Jacobian sparse matrices of interpolated functions with respect to a trial field.
- Multiple `wp.sparse` routines (`bsr_set_from_triplets`, `bsr_assign`, `bsr_axpy`, `bsr_mm`) now accept a `masked`
  flag to discard any non-zero not already present in the destination matrix.
- `wp.sparse.bsr_assign()` no longer requires source and destination block shapes to evenly divide each other.
- Extend `wp.expect_near()` to support all vectors and quaternions.
- Extend `wp.quat_from_matrix()` to support 4x4 matrices.
- Update the `OgnClothSimulate` node to use the VBD integrator ([GH-512](https://github.com/NVIDIA/warp/issues/512)).
- Remove the `globalScale` parameter from the `OgnClothSimulate` node.

### Fixed

- Fix an out-of-bounds access bug caused by an unbalanced BVH tree ([GH-536](https://github.com/NVIDIA/warp/issues/536)).
- Fix an error of incorrectly adding the offset to -1 elements in `edge_indices` when adding a ModelBuilder to another
  ([GH-557](https://github.com/NVIDIA/warp/issues/557)).

## [1.6.2] - 2025-03-07

### Changed

- Update project license from *NVIDIA Software License* to *Apache License, Version 2.0* (see `LICENSE.md`).

## [1.6.1] - 2025-03-03

### Added

- Document `wp.Launch` objects ([docs](https://nvidia.github.io/warp/modules/runtime.html#launch-objects),
  [GH-428](https://github.com/NVIDIA/warp/issues/428)).
- Document how overwriting previously computed results can lead to incorrect gradients
  ([docs](https://nvidia.github.io/warp/modules/differentiability.html#array-overwrites),
  [GH-525](https://github.com/NVIDIA/warp/issues/525)).

### Fixed

- Fix unaligned loads with offset 2D tiles in `wp.tile_load()`.
- Fix FP64 accuracy of thread-level matrix-matrix multiplications ([GH-489](https://github.com/NVIDIA/warp/issues/489)).
- Fix `wp.array()` not initializing from arrays defining a CUDA array interface when the target device is CPU
  ([GH-523](https://github.com/NVIDIA/warp/issues/523)).
- Fix `wp.Launch` objects not storing and replaying adjoint kernel launches
  ([GH-449](https://github.com/NVIDIA/warp/issues/449)).
- Fix `wp.config.verify_autograd_array_access` failing to detect overwrites in generic Warp functions
  ([GH-493](https://github.com/NVIDIA/warp/issues/493)).
- Fix an error on Windows when closing an `OpenGLRenderer` app ([GH-488](https://github.com/NVIDIA/warp/issues/488)).
- Fix per-vertex colors not being correctly written out to USD meshes when a constant color is being passed
  ([GH-480](https://github.com/NVIDIA/warp/issues/480)).
- Fix an error in capturing the `wp.sim.VBDIntegrator` with CUDA graphs when `handle_self_contact` is enabled
  ([GH-441](https://github.com/NVIDIA/warp/issues/441)).
- Fix an error of AABB computation in `wp.collide.TriMeshCollisionDetector`.
- Fix URDF-imported planar joints not being set with the intended `target_ke`, `target_kd`, and `mode` parameters
  ([GH-454](https://github.com/NVIDIA/warp/issues/454)).
- Fix `ModelBuilder.add_builder()` to use correct offsets for `ModelBuilder.joint_parent` and `ModelBuilder.joint_child`
  ([GH-432](https://github.com/NVIDIA/warp/issues/432))
- Fix underallocation of contact points for box–sphere and box–capsule collisions.
- Fix `wp.randi()` documentation to show correct output range of `[-2^31, 2^31)`.

## [1.6.0] - 2025-02-03

### Added

- Add preview of Tile Cholesky factorization and solve APIs through `wp.tile_cholesky()`, `tile_cholesky_solve()`
  and `tile_diag_add()` (preview APIs are subject to change).
- Support for loading tiles from arrays whose shapes are not multiples of the tile dimensions.
  Out-of-bounds reads will be zero-filled and out-of-bounds writes will be skipped.
- Support for higher-dimensional (up to 4D) tile shapes and memory operations.
- Add intersection-free self-contact support in `wp.sim.VBDIntegrator` by passing `handle_self_contact=True`.
  See `warp/examples/sim/example_cloth_self_contact.py` for a usage example.
- Add functions `wp.norm_l1()`, `wp.norm_l2()`, `wp.norm_huber()`, `wp.norm_pseudo_huber()`, and `wp.smooth_normalize()`
  for vector types to a new `wp.math` module.
- `wp.sim.SemiImplicitIntegrator` and `wp.sim.FeatherstoneIntegrator` now have an optional `friction_smoothing`
  constructor argument (defaults to 1.0) that controls softness of the friction norm computation.
- Support `assert` statements in kernels ([docs](https://nvidia.github.io/warp/debugging.html#assertions)).
  Assertions can only be triggered in `"debug"` mode ([GH-366](https://github.com/NVIDIA/warp/issues/336)).
- Support CUDA IPC on Linux. Call the `ipc_handle()` method to get an IPC handle for a `wp.Event` or a `wp.array`,
  and call `wp.from_ipc_handle()` or `wp.event_from_ipc_handle()` in another process to open the handle
  ([docs](https://nvidia.github.io/warp/modules/runtime.html#interprocess-communication-ipc)).
- Add per-module option to disable fused floating point operations, use `wp.set_module_options({"fuse_fp": False})`
  ([GH-379](https://github.com/NVIDIA/warp/issues/379)).
- Add per-module option to add CUDA-C line information for profiling, use `wp.set_module_options({"lineinfo": True})`.
- Support operator overloading for `wp.struct` objects by defining `wp.func` functions
  ([GH-392](https://github.com/NVIDIA/warp/issues/392)).
- Add built-in function `wp.len()` to retrieve the number of elements for vectors, quaternions, matrices, and arrays
  ([GH-389](https://github.com/NVIDIA/warp/issues/389)).
- Add `warp/examples/optim/example_softbody_properties.py` as an optimization example for soft-body properties
  ([GH-419](https://github.com/NVIDIA/warp/pull/419)).
- Add `warp/examples/tile/example_tile_walker.py`, which reworks the existing `example_walker.py`
  to use Warp's tile API for matrix multiplication.
- Add `warp/examples/tile/example_tile_nbody.py` as an example of an N-body simulation using Warp tile primitives.

### Changed

- **Breaking:** Change `wp.tile_load()` and `wp.tile_store()` indexing behavior so that indices are now specified in
  terms of *array elements* instead of *tile multiples*.
- **Breaking:** Tile operations now take `shape` and `offset` parameters as tuples,
  e.g.: `wp.tile_load(array, shape=(m,n), offset=(i,j))`.
- **Breaking:** Change exception types and error messages thrown by tile functions for improved consistency.
- Add an implicit tile synchronization whenever a shared memory tile's data is reinitialized (e.g. in dynamic loops).
  This could result in lower performance.
- `wp.Bvh` constructor now supports various construction algorithms via the `constructor` argument, including
  `"sah"` (Surface Area Heuristics), `"median"`, and `"lbvh"` ([docs](https://nvidia.github.io/warp/modules/runtime.html#warp.Bvh.__init__))
- Improve the query efficiency of `wp.Bvh` and `wp.Mesh`.
- Improve memory consumption, compilation and runtime performance when using in-place vector/matrix assignments in
  kernels that have `enable_backward` set to `False` ([GH-332](https://github.com/NVIDIA/warp/issues/332)).
- Vector/matrix/quaternion component `+=` and `-=` operations compile and run faster in the backward pass
  ([GH-332](https://github.com/NVIDIA/warp/issues/332)).
- Name files in the kernel cache according to their directory. Previously, all files began with
  `module_codegen` ([GH-431](https://github.com/NVIDIA/warp/issues/431)).
- Avoid recompilation of modules when changing `block_dim`.
- `wp.autograd.gradcheck_tape()` now has additional optional arguments `reverse_launches` and `skip_to_launch_index`.
- `wp.autograd.gradcheck()`, `wp.autograd.jacobian()`, and `wp.autograd.jacobian_fd()` now also accept
  arbitrary Python functions that have Warp arrays as inputs and outputs.
- `update_vbo_transforms` kernel launches in the OpenGL renderer are no longer recorded onto the tape.
- Skip emitting backward functions/kernels in the generated C++/CUDA code when `enable_backward` is set to `False`.
- Emit deprecation warnings for the use of the `owner` and `length` keywords in the `wp.array` initializer.
- Emit deprecation warnings for the use of `wp.mlp()`, `wp.matmul()`, and `wp.batched_matmul()`.
  Use tile primitives instead.
- Increase CPU array alignment for compatibility with other libraries like JAX/XLA ([GH-550](https://github.com/NVIDIA/warp/issues/550)).

### Fixed

- Fix unintended modification of non-Warp arrays during the backward pass ([GH-394](https://github.com/NVIDIA/warp/issues/394)).
- Fix so that `wp.Tape.zero()` zeroes gradients passed via the `grads` parameter in `wp.Tape.backward()`
  ([GH-407](https://github.com/NVIDIA/warp/issues/407)).
- Fix errors during graph capture caused by module unloading ([GH-401](https://github.com/NVIDIA/warp/issues/401)).
- Fix potential memory corruption errors when allocating arrays with strides ([GH-404](https://github.com/NVIDIA/warp/issues/404)).
- Fix `wp.array()` not respecting the target `dtype` and `shape` when the given data is an another array with a CUDA interface
  ([GH-363](https://github.com/NVIDIA/warp/issues/363)).
- Negative constants evaluate to compile-time constants ([GH-403](https://github.com/NVIDIA/warp/issues/403))
- Fix `ImportError` exception being thrown during interpreter shutdown on Windows when using the OpenGL renderer
  ([GH-412](https://github.com/NVIDIA/warp/issues/412)).
- Fix the OpenGL renderer not working when multiple instances exist at the same time ([GH-385](https://github.com/NVIDIA/warp/issues/385)).
- Fix `AttributeError` crash in the OpenGL renderer when moving the camera ([GH-426](https://github.com/NVIDIA/warp/issues/426)).
- Fix the OpenGL renderer not correctly displaying duplicate capsule, cone, and cylinder shapes
  ([GH-388](https://github.com/NVIDIA/warp/issues/388)).
- Fix the overriding of `wp.sim.ModelBuilder` default parameters ([GH-429](https://github.com/NVIDIA/warp/pull/429)).
- Fix indexing of `wp.tile_extract()` when the block dimension is smaller than the tile size.
- Fix scale and rotation issues with the rock geometry used in the granular collision SDF example
  ([GH-409](https://github.com/NVIDIA/warp/issues/409)).
- Fix autodiff Jacobian computation in `wp.autograd.jacobian()` where in some cases gradients were not zeroed-out properly.
- Fix plotting issues in `wp.autograd.jacobian_plot()`.
- Fix the `len()` operator returning the total size of a matrix instead of its first dimension.
- Fix gradient instability in rigid-body contact handling for `wp.sim.SemiImplicitIntegrator` and
  `wp.sim.FeatherstoneIntegrator` ([GH-349](https://github.com/NVIDIA/warp/issues/349)).
- Fix overload resolution of generic Warp functions with default arguments.
- Fix rendering of arrows with different `up_axis`, `color` in `OpenGLRenderer` ([GH-448](https://github.com/NVIDIA/warp/issues/448)).
- Fix bugs when converting `__cuda_array_interface__` arrays to Warp ([GH-763](https://github.com/NVIDIA/warp/issues/763)).

## [1.5.1] - 2025-01-02

### Added

- Add PyTorch basics and custom operators notebooks to the `notebooks` directory.
- Update PyTorch interop docs to include section on custom operators
  ([docs](https://nvidia.github.io/warp/modules/interoperability.html#pytorch-custom-ops-example)).

### Fixed

- warp.sim: Fix a bug in which the color-balancing algorithm was not updating the colorings.
- Fix custom colors being not being updated when rendering meshes with static topology in OpenGL
  ([GH-343](https://github.com/NVIDIA/warp/issues/343)).
- Fix `wp.launch_tiled()` not returning a `Launch` object when passed `record_cmd=True`.
- Fix default arguments not being resolved for `wp.func` when called from Python's runtime
  ([GH-386](https://github.com/NVIDIA/warp/issues/386)).
- Array overwrite tracking: Fix issue with not marking arrays passed to `wp.atomic_add()`, `wp.atomic_sub()`,
  `wp.atomic_max()`, or `wp.atomic_min()` as being written to ([GH-378](https://github.com/NVIDIA/warp/issues/378)).
- Fix for occasional failure to update `.meta` files into Warp kernel cache on Windows.
- Fix the OpenGL renderer not being able to run without a CUDA device available
  ([GH-344](https://github.com/NVIDIA/warp/issues/344)).
- Fix incorrect CUDA driver function versions ([GH-402](https://github.com/NVIDIA/warp/issues/402)).

## [1.5.0] - 2024-12-02

### Added

- Support for cooperative tile-based primitives using cuBLASDx and cuFFTDx, please see the tile
  [documentation](https://nvidia.github.io/warp/modules/tiles.html) for details.
- Expose a `reversed()` built-in for iterators ([GH-311](https://github.com/NVIDIA/warp/issues/311)).
- Support for saving Volumes into `.nvdb` files with the `save_to_nvdb` method.
- warp.fem: Add `wp.fem.Trimesh3D` and `wp.fem.Quadmesh3D` geometry types for 3D surfaces with new `example_distortion_energy` example.
- warp.fem: Add `"add"` option to `wp.fem.integrate()` for accumulating integration result to existing output.
- warp.fem: Add `"assembly"` option to `wp.fem.integrate()` for selecting between more memory-efficient or more
  computationally efficient integration algorithms.
- warp.fem: Add Nédélec (first kind) and Raviart-Thomas vector-valued function spaces
  providing conforming discretization of `curl` and `div` operators, respectively.
- warp.sim: Add a graph coloring module that supports converting trimesh into a vertex graph and applying coloring.
  The `wp.sim.ModelBuilder` now includes methods to color particles for use with `wp.sim.VBDIntegrator()`,
  users should call `builder.color()` before finalizing assets.
- warp.sim: Add support for a per-particle radius for soft-body triangle contact using the `wp.sim.Model.particle_radius`
  array ([docs](https://nvidia.github.io/warp/modules/sim.html#warp.sim.Model.particle_radius)), replacing the previous
  hard-coded value of 0.01 ([GH-329](https://github.com/NVIDIA/warp/issues/329)).
- Add a `particle_radius` parameter to `wp.sim.ModelBuilder.add_cloth_mesh()` and `wp.sim.ModelBuilder.add_cloth_grid()`
  to set a uniform radius for the added particles.
- Document `wp.array` attributes ([GH-364](https://github.com/NVIDIA/warp/issues/364)).
- Document time-to-compile tradeoffs when using vector component assignment statements in kernels.
- Add introductory Jupyter notebooks to the `notebooks` directory.

### Changed

- Drop support for Python 3.7; Python 3.8 is now the minimum-supported version.
- Promote the `wp.Int`, `wp.Float`, and `wp.Scalar` generic annotation types to the public API.
- warp.fem: Simplify querying neighboring cell quantities when integrating on sides using new
  `wp.fem.cells()`, `wp.fem.to_inner_cell()`, `wp.fem.to_outer_cell()` operators.
- Show an error message when the type returned by a function differs from its annotation, which would have led to the compilation stage failing.
- Clarify that `wp.randn()` samples a normal distribution of mean 0 and variance 1.
- Raise error when passing more than 32 variadic argument to the `wp.printf()` built-in.

### Fixed

- Fix `place` setting of paddle backend.
- warp.fem: Fix tri-cubic shape functions on quadrilateral meshes.
- warp.fem: Fix caching of integrand kernels when changing code-generation options.
- Fix `wp.expect_neq()` overloads missing for scalar types.
- Fix an error when a `wp.kernel` or a `wp.func` object is annotated to return a `None` value.
- Fix error when reading multi-volume, BLOSC-compressed `.nvdb` files.
- Fix `wp.printf()` erroring out when no variadic arguments are passed ([GH-333](https://github.com/NVIDIA/warp/issues/333)).
- Fix memory access issues in soft-rigid contact collisions ([GH-362](https://github.com/NVIDIA/warp/issues/362)).
- Fix gradient propagation for in-place addition/subtraction operations on custom vector-type arrays.
- Fix the OpenGL renderer's window not closing when clicking the X button.
- Fix the OpenGL renderer's camera snapping to a different direction from the initial camera's orientation when first looking around.
- Fix custom colors being ignored when rendering meshes in OpenGL ([GH-343](https://github.com/NVIDIA/warp/issues/343)).
- Fix topology updates not being supported by the the OpenGL renderer.

## [1.4.2] - 2024-11-13

### Changed

- Make the output of `wp.print()` in backward kernels consistent for all supported data types.

### Fixed

- Fix to relax the integer types expected when indexing arrays (regression in `1.3.0`).
- Fix printing vector and matrix adjoints in backward kernels.
- Fix kernel compile error when printing structs.
- Fix an incorrect user function being sometimes resolved when multiple overloads are available with array parameters with different `dtype` values.
- Fix error being raised when static and dynamic for-loops are written in sequence with the same iteration variable names ([GH-331](https://github.com/NVIDIA/warp/issues/331)).
- Fix an issue with the `Texture Write` node, used in the Mandelbrot Omniverse sample, sometimes erroring out in multi-GPU environments.
- Code generation of in-place multiplication and division operations (regression introduced in a69d061)([GH-342](https://github.com/NVIDIA/warp/issues/342)).

## [1.4.1] - 2024-10-15

### Fixed

- Fix `iter_reverse()` not working as expected for ranges with steps other than 1 ([GH-311](https://github.com/NVIDIA/warp/issues/311)).
- Fix potential out-of-bounds memory access when a `wp.sparse.BsrMatrix` object is reused for storing matrices of different shapes.
- Fix robustness to very low desired tolerance in `wp.fem.utils.symmetric_eigenvalues_qr`.
- Fix invalid code generation error messages when nesting dynamic and static for-loops.
- Fix caching of kernels with static expressions.
- Fix `ModelBuilder.add_builder(builder)` to correctly update `articulation_start` and thereby `articulation_count` when `builder` contains more than one articulation.
- Re-introduced the `wp.rand*()`, `wp.sample*()`, and `wp.poisson()` onto the Python scope to revert a breaking change.

## [1.4.0] - 2024-10-01

### Added

- Support for a new `wp.static(expr)` function that allows arbitrary Python expressions to be evaluated at the time of
  function/kernel definition ([docs](https://nvidia.github.io/warp/codegen.html#static-expressions)).
- Support for stream priorities to hint to the device that it should process pending work
  in high-priority streams over pending work in low-priority streams when possible
  ([docs](https://nvidia.github.io/warp/modules/concurrency.html#stream-priorities)).
- Adaptive sparse grid geometry to `warp.fem` ([docs](https://nvidia.github.io/warp/modules/fem.html#adaptivity)).
- Support for defining `wp.kernel` and `wp.func` objects from within closures.
- Support for defining multiple versions of kernels, functions, and structs without manually assigning unique keys.
- Support for default argument values for user functions decorated with `wp.func`.
- Allow passing custom launch dimensions to `jax_kernel()` ([GH-310](https://github.com/NVIDIA/warp/pull/310)).
- JAX interoperability examples for sharding and matrix multiplication ([docs](https://nvidia.github.io/warp/modules/interoperability.html#using-shardmap-for-distributed-computation)).
- Interoperability support for the PaddlePaddle ML framework ([GH-318](https://github.com/NVIDIA/warp/pull/318)).
- Support `wp.mod()` for vector types ([GH-282](https://github.com/NVIDIA/warp/issues/282)).
- Expose the modulo operator `%` to Python's runtime scalar and vector types.
- Support for fp64 `atomic_add`, `atomic_max`, and `atomic_min` ([GH-284](https://github.com/NVIDIA/warp/issues/284)).
- Support for quaternion indexing (e.g. `q.w`).
- Support shadowing builtin functions ([GH-308](https://github.com/NVIDIA/warp/issues/308)).
- Support for redefining function overloads.
- Add an ocean sample to the `omni.warp` extension.
- `warp.sim.VBDIntegrator` now supports body-particle collision.
- Add a [contributing guide](https://nvidia.github.io/warp/modules/contribution_guide.html) to the Sphinx docs .
- Add documentation for dynamic code generation ([docs](https://nvidia.github.io/warp/codegen.html#dynamic-kernel-creation)).

### Changed

- `wp.sim.Model.edge_indices` now includes boundary edges.
- Unexposed `wp.rand*()`, `wp.sample*()`, and `wp.poisson()` from the Python scope.
- Skip unused functions in module code generation, improving performance.
- Avoid reloading modules if their content does not change, improving performance.
- `wp.Mesh.points` is now a property instead of a raw data member, its reference can be changed after the mesh is initialized.
- Improve error message when invalid objects are referenced in a Warp kernel.
- `if`/`else`/`elif` statements with constant conditions are resolved at compile time with no branches being inserted in the generated code.
- Include all non-hidden builtins in the stub file.
- Improve accuracy of symmetric eigenvalues routine in `warp.fem`.

### Fixed

- Fix for `wp.func` erroring out when defining a `Tuple` as a return type hint ([GH-302](https://github.com/NVIDIA/warp/issues/302)).
- Fix array in-place op (`+=`, `-=`) adjoints to compute gradients correctly in the backwards pass
- Fix vector, matrix in-place assignment adjoints to compute gradients correctly in the backwards pass, e.g.: `v[1] = x`
- Fix a bug in which Python docstrings would be created as local function variables in generated code.
- Fix a bug with autograd array access validation in functions from different modules.
- Fix a rare crash during error reporting on some systems due to glibc mismatches.
- Handle `--num_tiles 1` in `example_render_opengl.py` ([GH-306](https://github.com/NVIDIA/warp/issues/306)).
- Fix the computation of body contact forces in `FeatherstoneIntegrator` when bodies and particles collide.
- Fix bug in `FeatherstoneIntegrator` where `eval_rigid_jacobian` could give incorrect results or reach an infinite
  loop when the body and joint indices were not in the same order. Added `Model.joint_ancestor` to fix the indexing
  from a joint to its parent joint in the articulation.
- Fix wrong vertex index passed to `add_edges()` called from `ModelBuilder.add_cloth_mesh()` ([GH-319](https://github.com/NVIDIA/warp/issues/319)).
- Add a workaround for uninitialized memory read warning in the `compute-sanitizer` initcheck tool when using `wp.Mesh`.
- Fix name clashes when Warp functions and structs are returned from Python functions multiple times.
- Fix name clashes between Warp functions and structs defined in different modules.
- Fix code generation errors when overloading generic kernels defined in a Python function.
- Fix issues with unrelated functions being treated as overloads (e.g., closures).
- Fix handling of `stream` argument in `array.__dlpack__()`.
- Fix a bug related to reloading CPU modules.
- Fix a crash when kernel functions are not found in CPU modules.
- Fix conditions not being evaluated as expected in `while` statements.
- Fix printing Boolean and 8-bit integer values.
- Fix array interface type strings used for Boolean and 8-bit integer values.
- Fix initialization error when setting struct members.
- Fix Warp not being initialized upon entering a `wp.Tape` context.
- Use `kDLBool` instead of `kDLUInt` for DLPack interop of Booleans.

## [1.3.3] - 2024-09-04

- Bug fixes
  - Fix an aliasing issue with zero-copy array initialization from NumPy introduced in Warp 1.3.0.
  - Fix `wp.Volume.load_from_numpy()` behavior when `bg_value` is a sequence of values ([GH-312](https://github.com/NVIDIA/warp/pull/312)).

## [1.3.2] - 2024-08-30

- Bug fixes
  - Fix accuracy of 3x3 SVD ``wp.svd3`` with fp64 numbers ([GH-281](https://github.com/NVIDIA/warp/issues/281)).
  - Fix module hashing when a kernel argument contained a struct array ([GH-287](https://github.com/NVIDIA/warp/issues/287)).
  - Fix a bug in `wp.bvh_query_ray()` where the direction instead of the reciprocal direction was used ([GH-288](https://github.com/NVIDIA/warp/issues/288)).
  - Fix errors when launching a CUDA graph after a module is reloaded. Modules that were used during graph capture
    will no longer be unloaded before the graph is released.
  - Fix a bug in `wp.sim.collide.triangle_closest_point_barycentric()` where the returned barycentric coordinates may be
    incorrect when the closest point lies on an edge.
  - Fix 32-bit overflow when array shape is specified using `np.int32`.
  - Fix handling of integer indices in the `input_output_mask` argument to `autograd.jacobian` and
    `autograd.jacobian_fd` ([GH-289](https://github.com/NVIDIA/warp/issues/289)).
  - Fix `ModelBuilder.collapse_fixed_joints()` to correctly update the body centers of mass and the
    `ModelBuilder.articulation_start` array.
  - Fix precedence of closure constants over global constants.
  - Fix quadrature point indexing in `wp.fem.ExplicitQuadrature` (regression from 1.3.0).
- Documentation improvements
  - Add missing return types for built-in functions.
  - Clarify that atomic operations also return the previous value.
  - Clarify that `wp.bvh_query_aabb()` returns parts that overlap the bounding volume.

## [1.3.1] - 2024-07-27

- Remove `wp.synchronize()` from PyTorch autograd function example
- `Tape.check_kernel_array_access()` and `Tape.reset_array_read_flags()` are now private methods.
- Fix reporting unmatched argument types

## [1.3.0] - 2024-07-25

- Warp Core improvements
  - Update to CUDA 12.x by default (requires NVIDIA driver 525 or newer), please see [README.md](https://github.com/nvidia/warp?tab=readme-ov-file#installing) for commands to install CUDA 11.x binaries for older drivers
  - Add information to the module load print outs to indicate whether a module was
  compiled `(compiled)`, loaded from the cache `(cached)`, or was unable to be
  loaded `(error)`.
  - `wp.config.verbose = True` now also prints out a message upon the entry to a `wp.ScopedTimer`.
  - Add `wp.clear_kernel_cache()` to the public API. This is equivalent to `wp.build.clear_kernel_cache()`.
  - Add code-completion support for `wp.config` variables.
  - Remove usage of a static task (thread) index for CPU kernels to address multithreading concerns ([GH-224](https://github.com/NVIDIA/warp/issues/224))
  - Improve error messages for unsupported Python operations such as sequence construction in kernels
  - Update `wp.matmul()` CPU fallback to use dtype explicitly in `np.matmul()` call
  - Add support for PEP 563's `from __future__ import annotations` ([GH-256](https://github.com/NVIDIA/warp/issues/256)).
  - Allow passing external arrays/tensors to `wp.launch()` directly via `__cuda_array_interface__` and `__array_interface__`, up to 2.5x faster conversion from PyTorch
  - Add faster Torch interop path using `return_ctype` argument to `wp.from_torch()`
  - Handle incompatible CUDA driver versions gracefully
  - Add `wp.abs()` and `wp.sign()` for vector types
  - Expose scalar arithmetic operators to Python's runtime (e.g.: `wp.float16(1.23) * wp.float16(2.34)`)
  - Add support for creating volumes with anisotropic transforms
  - Allow users to pass function arguments by keyword in a kernel using standard Python calling semantics
  - Add additional documentation and examples demonstrating `wp.copy()`, `wp.clone()`, and `array.assign()` differentiability
  - Add `__new__()` methods for all class `__del__()` methods to handle when a class instance is created but not instantiated before garbage collection
  - Implement the assignment operator for `wp.quat`
  - Make the geometry-related built-ins available only from within kernels
  - Rename the API-facing query types to remove their `_t` suffix: `wp.BVHQuery`, `wp.HashGridQuery`, `wp.MeshQueryAABB`, `wp.MeshQueryPoint`, and `wp.MeshQueryRay`
  - Add `wp.array(ptr=...)` to allow initializing arrays from pointer addresses inside of kernels ([GH-206](https://github.com/NVIDIA/warp/issues/206))

- `warp.autograd` improvements:
  - New `warp.autograd` module with utility functions `gradcheck()`, `jacobian()`, and `jacobian_fd()` for debugging kernel Jacobians ([docs](https://nvidia.github.io/warp/modules/differentiability.html#measuring-gradient-accuracy))
  - Add array overwrite detection, if `wp.config.verify_autograd_array_access` is true in-place operations on arrays on the Tape that could break gradient computation will be detected ([docs](https://nvidia.github.io/warp/modules/differentiability.html#array-overwrite-tracking))
  - Fix bug where modification of `@wp.func_replay` functions and native snippets would not trigger module recompilation
  - Add documentation for dynamic loop autograd limitations

- `warp.sim` improvements:
  - Improve memory usage and performance for rigid body contact handling when `self.rigid_mesh_contact_max` is zero (default behavior).
  - The `mask` argument to `wp.sim.eval_fk()` now accepts both integer and boolean arrays to mask articulations.
  - Fix handling of `ModelBuilder.joint_act` in `ModelBuilder.collapse_fixed_joints()` (affected floating-base systems)
  - Fix and improve implementation of `ModelBuilder.plot_articulation()` to visualize the articulation tree of a rigid-body mechanism
  - Fix ShapeInstancer `__new__()` method (missing instance return and `*args` parameter)
  - Fix handling of `upaxis` variable in `ModelBuilder` and the rendering thereof in `OpenGLRenderer`

- `warp.sparse` improvements:
  - Sparse matrix allocations (from `bsr_from_triplets()`, `bsr_axpy()`, etc.) can now be captured in CUDA graphs; exact number of non-zeros can be optionally requested asynchronously.
  - `bsr_assign()` now supports changing block shape (including CSR/BSR conversions)
  - Add Python operator overloads for common sparse matrix operations, e.g `A += 0.5 * B`, `y = x @ C`

- `warp.fem` new features and fixes:
  - Support for variable number of nodes per element
  - Global `wp.fem.lookup()` operator now supports `wp.fem.Tetmesh` and `wp.fem.Trimesh2D` geometries
  - Simplified defining custom subdomains (`wp.fem.Subdomain`), free-slip boundary conditions
  - New field types: `wp.fem.UniformField`, `wp.fem.ImplicitField` and `wp.fem.NonconformingField`
  - New `streamlines`, `magnetostatics` and `nonconforming_contact` examples, updated `mixed_elasticity` to use a nonlinear model
  - Function spaces can now export VTK-compatible cells for visualization
  - Fixed edge cases with NanoVDB function spaces
  - Fixed differentiability of `wp.fem.PicQuadrature` w.r.t. positions and measures

## [1.2.2] - 2024-07-04

- Fix hashing of replay functions and snippets
- Add additional documentation and examples demonstrating `wp.copy()`, `wp.clone()`, and `array.assign()` differentiability
- Add `__new__()` methods for all class `__del__()` methods to
  handle when a class instance is created but not instantiated before garbage collection.
- Add documentation for dynamic loop autograd limitations
- Allow users to pass function arguments by keyword in a kernel using standard Python calling semantics
- Implement the assignment operator for `wp.quat`

## [1.2.2] - 2024-07-04

- Support for NumPy >= 2.0

## [1.2.1] - 2024-06-14

- Fix generic function caching
- Fix Warp not being initialized when constructing arrays with `wp.array()`
- Fix `wp.is_mempool_access_supported()` not resolving the provided device arguments to `wp.context.Device`

## [1.2.0] - 2024-06-06

- Add a not-a-number floating-point constant that can be used as `wp.NAN` or `wp.nan`.
- Add `wp.isnan()`, `wp.isinf()`, and `wp.isfinite()` for scalars, vectors, matrices, etc.
- Improve kernel cache reuse by hashing just the local module constants. Previously, a
  module's hash was affected by all `wp.constant()` variables declared in a Warp program.
- Revised module compilation process to allow multiple processes to use the same kernel cache directory.
  Cached kernels will now be stored in hash-specific subdirectory.
- Add runtime checks for `wp.MarchingCubes` on field dimensions and size
- Fix memory leak in `wp.Mesh` BVH ([GH-225](https://github.com/NVIDIA/warp/issues/225))
- Use C++17 when building the Warp library and user kernels
- Increase PTX target architecture up to `sm_75` (from `sm_70`), enabling Turing ISA features
- Extended NanoVDB support (see `warp.Volume`):
  - Add support for data-agnostic index grids, allocation at voxel granularity
  - New `wp.volume_lookup_index()`, `wp.volume_sample_index()` and generic `wp.volume_sample()`/`wp.volume_lookup()`/`wp.volume_store()` kernel-level functions
  - Zero-copy aliasing of in-memory grids, support for multi-grid buffers
  - Grid introspection and blind data access capabilities
  - `warp.fem` can now work directly on NanoVDB grids using `warp.fem.Nanogrid`
  - Fixed `wp.volume_sample_v()` and `wp.volume_store_*()` adjoints
  - Prevent `wp.volume_store()` from overwriting grid background values
- Improve validation of user-provided fields and values in `warp.fem`
- Support headless rendering of `wp.render.OpenGLRenderer` via `pyglet.options["headless"] = True`
- `wp.render.RegisteredGLBuffer` can fall back to CPU-bound copying if CUDA/OpenGL interop is not available
- Clarify terms for external contributions, please see CONTRIBUTING.md for details
- Improve performance of `wp.sparse.bsr_mm()` by ~5x on benchmark problems
- Fix for XPBD incorrectly indexing into of joint actuations `joint_act` arrays
- Fix for mass matrix gradients computation in `wp.sim.FeatherstoneIntegrator()`
- Fix for handling of `--msvc_path` in build scripts
- Fix for `wp.copy()` params to record dest and src offset parameters on `wp.Tape()`
- Fix for `wp.randn()` to ensure return values are finite
- Fix for slicing of arrays with gradients in kernels
- Fix for function overload caching, ensure module is rebuilt if any function overloads are modified
- Fix for handling of `bool` types in generic kernels
- Publish CUDA 12.5 binaries for Hopper support, see https://github.com/nvidia/warp?tab=readme-ov-file#installing for details

## 1.1.1 - 2024-05-24

- `wp.init()` is no longer required to be called explicitly and will be performed on first call to the API
- Speed up `omni.warp.core`'s startup time

## [1.1.0] - 2024-05-09

- Support returning a value from `@wp.func_native` CUDA functions using type hints
- Improved differentiability of the `wp.sim.FeatherstoneIntegrator`
- Fix gradient propagation for rigid body contacts in `wp.sim.collide()`
- Added support for event-based timing, see `wp.ScopedTimer()`
- Added Tape visualization and debugging functions, see `wp.Tape.visualize()`
- Support constructing Warp arrays from objects that define the `__cuda_array_interface__` attribute
- Support copying a struct to another device, use `struct.to(device)` to migrate struct arrays
- Allow rigid shapes to not have any collisions with other shapes in `wp.sim.Model`
- Change default test behavior to test redundant GPUs (up to 2x)
- Test each example in an individual subprocess
- Polish and optimize various examples and tests
- Allow non-contiguous point arrays to be passed to `wp.HashGrid.build()`
- Upgrade LLVM to 18.1.3 for from-source builds and Linux x86-64 builds
- Build DLL source code as C++17 and require GCC 9.4 as a minimum
- Array clone, assign, and copy are now differentiable
- Use `Ruff` for formatting and linting
- Various documentation improvements (infinity, math constants, etc.)
- Improve URDF importer, handle joint armature
- Allow builtins.bool to be used in Warp data structures
- Use external gradient arrays in backward passes when passed to `wp.launch()`
- Add Conjugate Residual linear solver, see `wp.optim.linear.cr()`
- Fix propagation of gradients on aliased copy of variables in kernels
- Facilitate debugging and speed up `import warp` by eliminating raising any exceptions
- Improve support for nested vec/mat assignments in structs
- Recommend Python 3.9 or higher, which is required for JAX and soon PyTorch.
- Support gradient propagation for indexing sliced multi-dimensional arrays, i.e. `a[i][j]` vs. `a[i, j]`
- Provide an informative message if setting DLL C-types failed, instructing to try rebuilding the library

## 1.0.3 - 2024-04-17

- Add a `support_level` entry to the configuration file of the extensions

## [1.0.2] - 2024-03-22

- Make examples runnable from any location
- Fix the examples not running directly from their Python file
- Add the example gallery to the documentation
- Update `README.md` examples USD location
- Update `example_graph_capture.py` description

## [1.0.1] - 2024-03-15

- Document Device `total_memory` and `free_memory`
- Documentation for allocators, streams, peer access, and generics
- Changed example output directory to current working directory
- Added `python -m warp.examples.browse` for browsing the examples folder
- Print where the USD stage file is being saved
- Added `examples/optim/example_walker.py` sample
- Make the drone example not specific to USD
- Reduce the time taken to run some examples
- Optimise rendering points with a single colour
- Clarify an error message around needing USD
- Raise exception when module is unloaded during graph capture
- Added `wp.synchronize_event()` for blocking the host thread until a recorded event completes
- Flush C print buffers when ending `stdout` capture
- Remove more unneeded CUTLASS files
- Allow setting mempool release threshold as a fractional value

## [1.0.0] - 2024-03-07

- Add `FeatherstoneIntegrator` which provides more stable simulation of articulated rigid body dynamics in generalized coordinates (`State.joint_q` and `State.joint_qd`)
- Introduce `warp.sim.Control` struct to store control inputs for simulations (optional, by default the `Model` control inputs are used as before); integrators now have a different simulation signature: `integrator.simulate(model: Model, state_in: State, state_out: State, dt: float, control: Control)`
- `joint_act` can now behave in 3 modes: with `joint_axis_mode` set to `JOINT_MODE_FORCE` it behaves as a force/torque, with `JOINT_MODE_VELOCITY` it behaves as a velocity target, and with `JOINT_MODE_POSITION` it behaves as a position target; `joint_target` has been removed
- Add adhesive contact to Euler integrators via `Model.shape_materials.ka` which controls the contact distance at which the adhesive force is applied
- Improve handling of visual/collision shapes in URDF importer so visual shapes are not involved in contact dynamics
- Experimental JAX kernel callback support
- Improve module load exception message
- Add `wp.ScopedCapture`
- Removing `enable_backward` warning for callables
- Copy docstrings and annotations from wrapped kernels, functions, structs

## [0.15.1] - 2024-03-05

- Add examples assets to the wheel packages
- Fix broken image link in documentation
- Fix codegen for custom grad functions calling their respective forward functions
- Fix custom grad function handling for functions that have no outputs
- Fix issues when `wp.config.quiet = True`

## [0.15.0] - 2024-03-04

- Add thumbnails to examples gallery
- Apply colored lighting to examples
- Moved `examples` directory under `warp/`
- Add example usage to `python -m warp.tests --help`
- Adding `torch.autograd.function` example + docs
- Add error-checking to array shapes during creation
- Adding `example_graph_capture`
- Add a Diffsim Example of a Drone
- Fix `verify_fp` causing compiler errors and support CPU kernels
- Fix to enable `matmul` to be called in CUDA graph capture
- Enable mempools by default
- Update `wp.launch` to support tuple args
- Fix BiCGSTAB and GMRES producing NaNs when converging early
- Fix warning about backward codegen being disabled in `test_fem`
- Fix `assert_np_equal` when NaN's and tolerance are involved
- Improve error message to discern between CUDA being disabled or not supported
- Support cross-module functions with user-defined gradients
- Suppress superfluous CUDA error when ending capture after errors
- Make output during initialization atomic
- Add `warp.config.max_unroll`, fix custom gradient unrolling
- Support native replay snippets using `@wp.func_native(snippet, replay_snippet=replay_snippet)`
- Look for the CUDA Toolkit in default locations if the `CUDA_PATH` environment variable or `--cuda_path` build option are not used
- Added `wp.ones()` to efficiently create one-initialized arrays
- Rename `wp.config.graph_capture_module_load_default` to `wp.config.enable_graph_capture_module_load_by_default`

## 0.14.0 - 2024-02-19

- Add support for CUDA pooled (stream-ordered) allocators
  - Support memory allocation during graph capture
  - Support copying non-contiguous CUDA arrays during graph capture
  - Improved memory allocation/deallocation performance with pooled allocators
  - Use `wp.config.enable_mempools_at_init` to enable pooled allocators during Warp initialization (if supported)
  - `wp.is_mempool_supported()` - check if a device supports pooled allocators
  - `wp.is_mempool_enabled()`, `wp.set_mempool_enabled()` - enable or disable pooled allocators per device
  - `wp.set_mempool_release_threshold()`, `wp.get_mempool_release_threshold()` - configure memory pool release threshold
- Add support for direct memory access between devices
  - Improved peer-to-peer memory transfer performance if access is enabled
  - Caveat: enabling peer access may impact memory allocation/deallocation performance and increase memory consumption
  - `wp.is_peer_access_supported()` - check if the memory of a device can be accessed by a peer device
  - `wp.is_peer_access_enabled()`, `wp.set_peer_access_enabled()` - manage peer access for memory allocated using default CUDA allocators
  - `wp.is_mempool_access_supported()` - check if the memory pool of a device can be accessed by a peer device
  - `wp.is_mempool_access_enabled()`, `wp.set_mempool_access_enabled()` - manage access for memory allocated using pooled CUDA allocators
- Refined stream synchronization semantics
  - `wp.ScopedStream` can synchronize with the previous stream on entry and/or exit (only sync on entry by default)
  - Functions taking an optional stream argument do no implicit synchronization for max performance (e.g., `wp.copy()`, `wp.launch()`, `wp.capture_launch()`)
- Support for passing a custom `deleter` argument when constructing arrays
  - Deprecation of `owner` argument - use `deleter` to transfer ownership
- Optimizations for various core API functions (e.g., `wp.zeros()`, `wp.full()`, and more)
- Fix `wp.matmul()` to always use the correct CUDA context
- Fix memory leak in BSR transpose
- Fix stream synchronization issues when copying non-contiguous arrays
- API change: `wp.matmul()` no longer accepts a device as a parameter; instead, it infers the correct device from the arrays being multiplied
- Updated DLPack utilities to the latest published standard
  - External arrays can be imported into Warp directly, e.g., `wp.from_dlpack(external_array)`
  - Warp arrays can be exported to consumer frameworks directly, e.g., `jax.dlpack.from_dlpack(warp_array)`
  - Added CUDA stream synchronization for CUDA arrays
  - The original DLPack protocol can still be used for better performance when stream synchronization is not required, see interoperability docs for details
  - `warp.to_dlpack()` is about 3-4x faster in common cases
  - `warp.from_dlpack()` is about 2x faster when called with a DLPack capsule
  - Fixed a small CPU memory leak related to DLPack interop
- Improved performance of creating arrays

## 0.13.1 - 2024-02-22

- Ensure that the results from the `Noise Deform` are deterministic across different Kit sessions

## [0.13.0] - 2024-02-16

- Update the license to *NVIDIA Software License*, allowing commercial use (see `LICENSE.md`)
- Add `CONTRIBUTING.md` guidelines (for NVIDIA employees)
- Hash CUDA `snippet` and `adj_snippet` strings to fix caching
- Fix `build_docs.py` on Windows
- Add missing `.py` extension to `warp/tests/walkthrough_debug`
- Allow `wp.bool` usage in vector and matrix types

## 0.12.0 - 2024-02-05

- Add a warning when the `enable_backward` setting is set to `False` upon calling `wp.Tape.backward()`
- Fix kernels not being recompiled as expected when defined using a closure
- Change the kernel cache appauthor subdirectory to just "NVIDIA"
- Ensure that gradients attached to PyTorch tensors have compatible strides when calling `wp.from_torch()`
- Add a `Noise Deform` node for OmniGraph that deforms points using a perlin/curl noise

## [0.11.0] - 2024-01-23

- Re-release 1.0.0-beta.7 as a non-pre-release 0.11.0 version so it gets selected by `pip install warp-lang`.
- Introducing a new versioning and release process, detailed in `PACKAGING.md` and resembling that of [Python itself](https://devguide.python.org/developer-workflow/development-cycle/#devcycle):
  - The 0.11 release(s) can be found on the `release-0.11` branch.
  - Point releases (if any) go on the same minor release branch and only contain bug fixes, not new features.
  - The `public` branch, previously used to merge releases into and corresponding with the GitHub `main` branch, is retired.

## 1.0.0-beta.7 - 2024-01-23

- Ensure captures are always enclosed in `try`/`finally`
- Only include .py files from the warp subdirectory into wheel packages
- Fix an extension's sample node failing at parsing some version numbers
- Allow examples to run without USD when possible
- Add a setting to disable the main Warp menu in Kit
- Add iterative linear solvers, see `wp.optim.linear.cg`, `wp.optim.linear.bicgstab`, `wp.optim.linear.gmres`, and `wp.optim.linear.LinearOperator`
- Improve error messages around global variables
- Improve error messages around mat/vec assignments
- Support conversion of scalars to native/ctypes, e.g.: `float(wp.float32(1.23))` or `ctypes.c_float(wp.float32(1.23))`
- Add a constant for infinity, see `wp.inf`
- Add a FAQ entry about array assignments
- Add a mass spring cage diff simulation example, see `examples/example_diffsim_mass_spring_cage.py`
- Add `-s`, `--suite` option for only running tests belonging to the given suites
- Fix common spelling mistakes
- Fix indentation of generated code
- Show deprecation warnings only once
- Improve `wp.render.OpenGLRenderer`
- Create the extension's symlink to the *core library* at runtime
- Fix some built-ins failing to compile the backward pass when nested inside if/else blocks
- Update examples with the new variants of the mesh query built-ins
- Fix type members that weren't zero-initialized
- Fix missing adjoint function for `wp.mesh_query_ray()`

## [1.0.0-beta.6] - 2024-01-10

- Do not create CPU copy of grad array when calling `array.numpy()`
- Fix `assert_np_equal()` bug
- Support Linux AArch64 platforms, including Jetson/Tegra devices
- Add parallel testing runner (invoke with `python -m warp.tests`, use `warp/tests/unittest_serial.py` for serial testing)
- Fix support for function calls in `range()`
- `wp.matmul()` adjoints now accumulate
- Expand available operators (e.g. vector @ matrix, scalar as dividend) and improve support for calling native built-ins
- Fix multi-gpu synchronization issue in `sparse.py`
- Add depth rendering to `wp.render.OpenGLRenderer`, document `wp.render`
- Make `wp.atomic_min()`, `wp.atomic_max()` differentiable
- Fix error reporting using the exact source segment
- Add user-friendly mesh query overloads, returning a struct instead of overwriting parameters
- Address multiple differentiability issues
- Fix backpropagation for returning array element references
- Support passing the return value to adjoints
- Add point basis space and explicit point-based quadrature for `wp.fem`
- Support overriding the LLVM project source directory path using `build_lib.py --build_llvm --llvm_source_path=`
- Fix the error message for accessing non-existing attributes
- Flatten faces array for Mesh constructor in URDF parser

## [1.0.0-beta.5] - 2023-11-22

- Fix for kernel caching when function argument types change
- Fix code-gen ordering of dependent structs
- Fix for `wp.Mesh` build on MGPU systems
- Fix for name clash bug with adjoint code: https://github.com/NVIDIA/warp/issues/154
- Add `wp.frac()` for returning the fractional part of a floating point value
- Add support for custom native CUDA snippets using `@wp.func_native` decorator
- Add support for batched matmul with batch size > 2^16-1
- Add support for transposed CUTLASS `wp.matmul()` and additional error checking
- Add support for quad and hex meshes in `wp.fem`
- Detect and warn when C++ runtime doesn't match compiler during build, e.g.: ``libstdc++.so.6: version `GLIBCXX_3.4.30' not found``
- Documentation update for `wp.BVH`
- Documentation and simplified API for runtime kernel specialization `wp.Kernel`

## 1.0.0-beta.4 - 2023-11-01

- Add `wp.cbrt()` for cube root calculation
- Add `wp.mesh_furthest_point_no_sign()` to compute furthest point on a surface from a query point
- Add support for GPU BVH builds, 10-100x faster than CPU builds for large meshes
- Add support for chained comparisons, i.e.: `0 < x < 2`
- Add support for running `wp.fem` examples headless
- Fix for unit test determinism
- Fix for possible GC collection of array during graph capture
- Fix for `wp.utils.array_sum()` output initialization when used with vector types
- Coverage and documentation updates

## 1.0.0-beta.3 - 2023-10-19

- Add support for code coverage scans (test_coverage.py), coverage at 85% in `omni.warp.core`
- Add support for named component access for vector types, e.g.: `a = v.x`
- Add support for lvalue expressions, e.g.: `array[i] += b`
- Add casting constructors for matrix and vector types
- Add support for `type()` operator that can be used to return type inside kernels
- Add support for grid-stride kernels to support kernels with > 2^31-1 thread blocks
- Fix for multi-process initialization warnings
- Fix alignment issues with empty `wp.struct`
- Fix for return statement warning with tuple-returning functions
- Fix for `wp.batched_matmul()` registering the wrong function in the Tape
- Fix and document for `wp.sim` forward + inverse kinematics
- Fix for `wp.func` to return a default value if function does not return on all control paths
- Refactor `wp.fem` support for new basis functions, decoupled function spaces
- Optimizations for `wp.noise` functions, up to 10x faster in most cases
- Optimizations for `type_size_in_bytes()` used in array construction'

### Breaking Changes

- To support grid-stride kernels, `wp.tid()` can no longer be called inside `wp.func` functions.

## 1.0.0-beta.2 - 2023-09-01

- Fix for passing bool into `wp.func` functions
- Fix for deprecation warnings appearing on `stderr`, now redirected to `stdout`
- Fix for using `for i in wp.hash_grid_query(..)` syntax

## 1.0.0-beta.1 - 2023-08-29

- Fix for `wp.float16` being passed as kernel arguments
- Fix for compile errors with kernels using structs in backward pass
- Fix for `wp.Mesh.refit()` not being CUDA graph capturable due to synchronous temp. allocs
- Fix for dynamic texture example flickering / MGPU crashes demo in Kit by reusing `ui.DynamicImageProvider` instances
- Fix for a regression that disabled bundle change tracking in samples
- Fix for incorrect surface velocities when meshes are deforming in `OgnClothSimulate`
- Fix for incorrect lower-case when setting USD stage "up_axis" in examples
- Fix for incompatible gradient types when wrapping PyTorch tensor as a vector or matrix type
- Fix for adding open edges when building cloth constraints from meshes in `wp.sim.ModelBuilder.add_cloth_mesh()`
- Add support for `wp.fabricarray` to directly access Fabric data from Warp kernels, see https://docs.omniverse.nvidia.com/kit/docs/usdrt/latest/docs/usdrt_prim_selection.html for examples
- Add support for user defined gradient functions, see `@wp.func_replay`, and `@wp.func_grad` decorators
- Add support for more OG attribute types in `omni.warp.from_omni_graph()`
- Add support for creating NanoVDB `wp.Volume` objects from dense NumPy arrays
- Add support for `wp.volume_sample_grad_f()` which returns the value + gradient efficiently from an NVDB volume
- Add support for LLVM fp16 intrinsics for half-precision arithmetic
- Add implementation of stochastic gradient descent, see `wp.optim.SGD`
- Add `wp.fem` framework for solving weak-form PDE problems (see https://nvidia.github.io/warp/modules/fem.html)
- Optimizations for `omni.warp` extension load time (2.2s to 625ms cold start)
- Make all `omni.ui` dependencies optional so that Warp unit tests can run headless
- Deprecation of `wp.tid()` outside of kernel functions, users should pass `tid()` values to `wp.func` functions explicitly
- Deprecation of `wp.sim.Model.flatten()` for returning all contained tensors from the model
- Add support for clamping particle max velocity in `wp.sim.Model.particle_max_velocity`
- Remove dependency on `urdfpy` package, improve MJCF parser handling of default values

## [0.10.1] - 2023-07-25

- Fix for large multidimensional kernel launches (> 2^32 threads)
- Fix for module hashing with generics
- Fix for unrolling loops with break or continue statements (will skip unrolling)
- Fix for passing boolean arguments to build_lib.py (previously ignored)
- Fix build warnings on Linux
- Fix for creating array of structs from NumPy structured array
- Fix for regression on kernel load times in Kit when using `wp.sim`
- Update `wp.array.reshape()` to handle `-1` dimensions
- Update margin used by for mesh queries when using `wp.sim.create_soft_body_contacts()`
- Improvements to gradient handling with `wp.from_torch()`, `wp.to_torch()` plus documentation

## 0.10.0 - 2023-07-05

- Add support for macOS universal binaries (x86 + aarch64) for M1+ support
- Add additional methods for SDF generation please see the following new methods:
  - `wp.mesh_query_point_nosign()` - closest point query with no sign determination
  - `wp.mesh_query_point_sign_normal()` - closest point query with sign from angle-weighted normal
  - `wp.mesh_query_point_sign_winding_number()` - closest point query with fast winding number sign determination
- Add CSR/BSR sparse matrix support, see `wp.sparse` module:
  - `wp.sparse.BsrMatrix`
  - `wp.sparse.bsr_zeros()`, `wp.sparse.bsr_set_from_triplets()` for construction
  - `wp.sparse.bsr_mm()`, `wp.sparse_bsr_mv()` for matrix-matrix and matrix-vector products respectively
- Add array-wide utilities:
  - `wp.utils.array_scan()` - prefix sum (inclusive or exclusive)
  - `wp.utils.array_sum()` - sum across array
  - `wp.utils.radix_sort_pairs()` - in-place radix sort (key,value) pairs
- Add support for calling `@wp.func` functions from Python (outside of kernel scope)
- Add support for recording kernel launches using a `wp.Launch` object that can be replayed with low overhead, use `wp.launch(..., record_cmd=True)` to generate a command object
- Optimizations for `wp.struct` kernel arguments, up to 20x faster launches for kernels with large structs or number of params
- Refresh USD samples to use bundle based workflow + change tracking
- Add Python API for manipulating mesh and point bundle data in OmniGraph, see `omni.warp.nodes` module, see `omni.warp.nodes.mesh_create_bundle()`, `omni.warp.nodes.mesh_get_points()`, etc
- Improvements to `wp.array`:
  - Fix a number of array methods misbehaving with empty arrays
  - Fix a number of bugs and memory leaks related to gradient arrays
  - Fix array construction when creating arrays in pinned memory from a data source in pageable memory
  - `wp.empty()` no longer zeroes-out memory and returns an uninitialized array, as intended
  - `array.zero_()` and `array.fill_()` work with non-contiguous arrays
  - Support wrapping non-contiguous NumPy arrays without a copy
  - Support preserving the outer dimensions of NumPy arrays when wrapping them as Warp arrays of vector or matrix types
  - Improve PyTorch and DLPack interop with Warp arrays of arbitrary vectors and matrices
  - `array.fill_()` can now take lists or other sequences when filling arrays of vectors or matrices, e.g. `arr.fill_([[1, 2], [3, 4]])`
  - `array.fill_()` now works with arrays of structs (pass a struct instance)
  - `wp.copy()` gracefully handles copying between non-contiguous arrays on different devices
  - Add `wp.full()` and `wp.full_like()`, e.g., `a = wp.full(shape, value)`
  - Add optional `device` argument to `wp.empty_like()`, `wp.zeros_like()`, `wp.full_like()`, and `wp.clone()`
  - Add `indexedarray` methods `.zero_()`, `.fill_()`, and `.assign()`
  - Fix `indexedarray` methods `.numpy()` and `.list()`
  - Fix `array.list()` to work with arrays of any Warp data type
  - Fix `array.list()` synchronization issue with CUDA arrays
  - `array.numpy()` called on an array of structs returns a structured NumPy array with named fields
  - Improve the performance of creating arrays
- Fix for `Error: No module named 'omni.warp.core'` when running some Kit configurations (e.g.: stubgen)
- Fix for `wp.struct` instance address being included in module content hash
- Fix codegen with overridden function names
- Fix for kernel hashing so it occurs after code generation and before loading to fix a bug with stale kernel cache
- Fix for `wp.BVH.refit()` when executed on the CPU
- Fix adjoint of `wp.struct` constructor
- Fix element accessors for `wp.float16` vectors and matrices in Python
- Fix `wp.float16` members in structs
- Remove deprecated `wp.ScopedCudaGuard()`, please use `wp.ScopedDevice()` instead

## [0.9.0] - 2023-06-01

- Add support for in-place modifications to vector, matrix, and struct types inside kernels (will warn during backward pass with `wp.verbose` if using gradients)
- Add support for step-through VSCode debugging of kernel code with standalone LLVM compiler, see `wp.breakpoint()`, and `walkthrough_debug.py`
- Add support for default values on built-in functions
- Add support for multi-valued `@wp.func` functions
- Add support for `pass`, `continue`, and `break` statements
- Add missing `__sincos_stret` symbol for macOS
- Add support for gradient propagation through `wp.Mesh.points`, and other cases where arrays are passed to native functions
- Add support for Python `@` operator as an alias for `wp.matmul()`
- Add XPBD support for particle-particle collision
- Add support for individual particle radii: `ModelBuilder.add_particle` has a new `radius` argument, `Model.particle_radius` is now a Warp array
- Add per-particle flags as a `Model.particle_flags` Warp array, introduce `PARTICLE_FLAG_ACTIVE` to define whether a particle is being simulated and participates in contact dynamics
- Add support for Python bitwise operators `&`, `|`, `~`, `<<`, `>>`
- Switch to using standalone LLVM compiler by default for `cpu` devices
- Split `omni.warp` into `omni.warp.core` for Omniverse applications that want to use the Warp Python module with minimal additional dependencies
- Disable kernel gradient generation by default inside Omniverse for improved compile times
- Fix for bounds checking on element access of vector/matrix types
- Fix for stream initialization when a custom (non-primary) external CUDA context has been set on the calling thread
- Fix for duplicate `@wp.struct` registration during hot reload
- Fix for array `unot()` operator so kernel writers can use `if not array:` syntax
- Fix for case where dynamic loops are nested within unrolled loops
- Change `wp.hash_grid_point_id()` now returns -1 if the `wp.HashGrid` has not been reserved before
- Deprecate `wp.Model.soft_contact_distance` which is now replaced by `wp.Model.particle_radius`
- Deprecate single scalar particle radius (should be a per-particle array)

## 0.8.2 - 2023-04-21

- Add `ModelBuilder.soft_contact_max` to control the maximum number of soft contacts that can be registered. Use `Model.allocate_soft_contacts(new_count)` to change count on existing `Model` objects.
- Add support for `bool` parameters
- Add support for logical boolean operators with `int` types
- Fix for `wp.quat()` default constructor
- Fix conditional reassignments
- Add sign determination using angle weighted normal version of `wp.mesh_query_point()` as `wp.mesh_query_sign_normal()`
- Add sign determination using winding number of `wp.mesh_query_point()` as `wp.mesh_query_sign_winding_number()`
- Add query point without sign determination `wp.mesh_query_no_sign()`

## 0.8.1 - 2023-04-13

- Fix for regression when passing flattened numeric lists as matrix arguments to kernels
- Fix for regressions when passing `wp.struct` types with uninitialized (`None`) member attributes

## 0.8.0 - 2023-04-05

- Add `Texture Write` node for updating dynamic RTX textures from Warp kernels / nodes
- Add multi-dimensional kernel support to Warp Kernel Node
- Add `wp.load_module()` to pre-load specific modules (pass `recursive=True` to load recursively)
- Add `wp.poisson()` for sampling Poisson distributions
- Add support for UsdPhysics schema see `wp.sim.parse_usd()`
- Add XPBD rigid body implementation plus diff. simulation examples
- Add support for standalone CPU compilation (no host-compiler) with LLVM backed, enable with `--standalone` build option
- Add support for per-timer color in `wp.ScopedTimer()`
- Add support for row-based construction of matrix types outside of kernels
- Add support for setting and getting row vectors for Python matrices, see `matrix.get_row()`, `matrix.set_row()`
- Add support for instantiating `wp.struct` types within kernels
- Add support for indexed arrays, `slice = array[indices]` will now generate a sparse slice of array data
- Add support for generic kernel params, use `def compute(param: Any):`
- Add support for `with wp.ScopedDevice("cuda") as device:` syntax (same for `wp.ScopedStream()`, `wp.Tape()`)
- Add support for creating custom length vector/matrices inside kernels, see `wp.vector()`, and `wp.matrix()`
- Add support for creating identity matrices in kernels with, e.g.: `I = wp.identity(n=3, dtype=float)`
- Add support for unary plus operator (`wp.pos()`)
- Add support for `wp.constant` variables to be used directly in Python without having to use `.val` member
- Add support for nested `wp.struct` types
- Add support for returning `wp.struct` from functions
- Add `--quick` build for faster local dev. iteration (uses a reduced set of SASS arches)
- Add optional `requires_grad` parameter to `wp.from_torch()` to override gradient allocation
- Add type hints for generic vector / matrix types in Python stubs
- Add support for custom user function recording in `wp.Tape()`
- Add support for registering CUTLASS `wp.matmul()` with tape backward pass
- Add support for grids with > 2^31 threads (each dimension may be up to INT_MAX in length)
- Add CPU fallback for `wp.matmul()`
- Optimizations for `wp.launch()`, up to 3x faster launches in common cases
- Fix `wp.randf()` conversion to float to reduce bias for uniform sampling
- Fix capture of `wp.func` and `wp.constant` types from inside Python closures
- Fix for CUDA on WSL
- Fix for matrices in structs
- Fix for transpose indexing for some non-square matrices
- Enable Python faulthandler by default
- Update to VS2019

### Breaking Changes

- `wp.constant` variables can now be treated as their true type, accessing the underlying value through `constant.val` is no longer supported
- `wp.sim.model.ground_plane` is now a `wp.array` to support gradient, users should call `builder.set_ground_plane()` to create the ground 
- `wp.sim` capsule, cones, and cylinders are now aligned with the default USD up-axis

## 0.7.2 - 2023-02-15

- Reduce test time for vec/math types
- Clean-up CUDA disabled build pipeline
- Remove extension.gen.toml to make Kit packages Python version independent
- Handle additional cases for array indexing inside Python

## 0.7.1 - 2023-02-14

- Disabling some slow tests for Kit
- Make unit tests run on first GPU only by default

## [0.7.0] - 2023-02-13

- Add support for arbitrary length / type vector and matrices e.g.: `wp.vec(length=7, dtype=wp.float16)`, see `wp.vec()`, and `wp.mat()`
- Add support for `array.flatten()`, `array.reshape()`, and `array.view()` with NumPy semantics
- Add support for slicing `wp.array` types in Python
- Add `wp.from_ptr()` helper to construct arrays from an existing allocation
- Add support for `break` statements in ranged-for and while loops (backward pass support currently not implemented)
- Add built-in mathematic constants, see `wp.pi`, `wp.e`, `wp.log2e`, etc.
- Add built-in conversion between degrees and radians, see `wp.degrees()`, `wp.radians()`
- Add security pop-up for Kernel Node
- Improve error handling for kernel return values

## 0.6.3 - 2023-01-31

- Add DLPack utilities, see `wp.from_dlpack()`, `wp.to_dlpack()`
- Add Jax utilities, see `wp.from_jax()`, `wp.to_jax()`, `wp.device_from_jax()`, `wp.device_to_jax()`
- Fix for Linux Kit extensions OM-80132, OM-80133

## 0.6.2 - 2023-01-19

- Updated `wp.from_torch()` to support more data types
- Updated `wp.from_torch()` to automatically determine the target Warp data type if not specified
- Updated `wp.from_torch()` to support non-contiguous tensors with arbitrary strides
- Add CUTLASS integration for dense GEMMs, see `wp.matmul()` and `wp.matmul_batched()`
- Add QR and Eigen decompositions for `mat33` types, see `wp.qr3()`, and `wp.eig3()`
- Add default (zero) constructors for matrix types
- Add a flag to suppress all output except errors and warnings (set `wp.config.quiet = True`)
- Skip recompilation when Kernel Node attributes are edited
- Allow optional attributes for Kernel Node
- Allow disabling backward pass code-gen on a per-kernel basis, use `@wp.kernel(enable_backward=False)`
- Replace Python `imp` package with `importlib`
- Fix for quaternion slerp gradients (`wp.quat_slerp()`)

## 0.6.1 - 2022-12-05

- Fix for non-CUDA builds
- Fix strides computation in array_t constructor, fixes a bug with accessing mesh indices through mesh.indices[]
- Disable backward pass code generation for kernel node (4-6x faster compilation)
- Switch to linbuild for universal Linux binaries (affects TeamCity builds only)

## 0.6.0 - 2022-11-28

- Add support for CUDA streams, see `wp.Stream`, `wp.get_stream()`, `wp.set_stream()`, `wp.synchronize_stream()`, `wp.ScopedStream`
- Add support for CUDA events, see `wp.Event`, `wp.record_event()`, `wp.wait_event()`, `wp.wait_stream()`, `wp.Stream.record_event()`, `wp.Stream.wait_event()`, `wp.Stream.wait_stream()`
- Add support for PyTorch stream interop, see `wp.stream_from_torch()`, `wp.stream_to_torch()`
- Add support for allocating host arrays in pinned memory for asynchronous data transfers, use `wp.array(..., pinned=True)` (default is non-pinned)
- Add support for direct conversions between all scalar types, e.g.: `x = wp.uint8(wp.float64(3.0))`
- Add per-module option to enable fast math, use `wp.set_module_options({"fast_math": True})`, fast math is now *disabled* by default
- Add support for generating CUBIN kernels instead of PTX on systems with older drivers
- Add user preference options for CUDA kernel output ("ptx" or "cubin", e.g.: `wp.config.cuda_output = "ptx"` or per-module `wp.set_module_options({"cuda_output": "ptx"})`)
- Add kernel node for OmniGraph
- Add `wp.quat_slerp()`, `wp.quat_to_axis_angle()`, `wp.rotate_rodriquez()` and adjoints for all remaining quaternion operations
- Add support for unrolling for-loops when range is a `wp.constant`
- Add support for arithmetic operators on built-in vector / matrix types outside of `wp.kernel`
- Add support for multiple solution variables in `wp.optim` Adam optimization
- Add nested attribute support for `wp.struct` attributes
- Add missing adjoint implementations for spatial math types, and document all functions with missing adjoints
- Add support for retrieving NanoVDB tiles and voxel size, see `wp.Volume.get_tiles()`, and `wp.Volume.get_voxel_size()`
- Add support for store operations on integer NanoVDB volumes, see `wp.volume_store_i()`
- Expose `wp.Mesh` points, indices, as arrays inside kernels, see `wp.mesh_get()`
- Optimizations for `wp.array` construction, 2-3x faster on average
- Optimizations for URDF import
- Fix various deployment issues by statically linking with all CUDA libs
- Update warp.so/warp.dll to CUDA Toolkit 11.5

## 0.5.1 - 2022-11-01

- Fix for unit tests in Kit

## [0.5.0] - 2022-10-31

- Add smoothed particle hydrodynamics (SPH) example, see `example_sph.py`
- Add support for accessing `array.shape` inside kernels, e.g.: `width = arr.shape[0]`
- Add dependency tracking to hot-reload modules if dependencies were modified
- Add lazy acquisition of CUDA kernel contexts (save ~300Mb of GPU memory in MGPU environments)
- Add BVH object, see `wp.Bvh` and `bvh_query_ray()`, `bvh_query_aabb()` functions
- Add component index operations for `spatial_vector`, `spatial_matrix` types
- Add `wp.lerp()` and `wp.smoothstep()` builtins
- Add `wp.optim` module with implementation of the Adam optimizer for float and vector types
- Add support for transient Python modules (fix for Houdini integration)
- Add `wp.length_sq()`, `wp.trace()` for vector / matrix types respectively
- Add missing adjoints for `wp.quat_rpy()`, `wp.determinant()`
- Add `wp.atomic_min()`, `wp.atomic_max()` operators
- Add vectorized version of `wp.sim.model.add_cloth_mesh()`
- Add NVDB volume allocation API, see `wp.Volume.allocate()`, and `wp.Volume.allocate_by_tiles()`
- Add NVDB volume write methods, see `wp.volume_store_i()`, `wp.volume_store_f()`, `wp.volume_store_v()`
- Add MGPU documentation
- Add example showing how to compute Jacobian of multiple environments in parallel, see `example_jacobian_ik.py`
- Add `wp.Tape.zero()` support for `wp.struct` types
- Make SampleBrowser an optional dependency for Kit extension
- Make `wp.Mesh` object accept both 1d and 2d arrays of face vertex indices
- Fix for reloading of class member kernel / function definitions using `importlib.reload()`
- Fix for hashing of `wp.constants()` not invalidating kernels
- Fix for reload when multiple `.ptx` versions are present
- Improved error reporting during code-gen

## [0.4.3] - 2022-09-20

- Update all samples to use GPU interop path by default
- Fix for arrays > 2GB in length
- Add support for per-vertex USD mesh colors with `wp.render` class

## 0.4.2 - 2022-09-07

- Register Warp samples to the sample browser in Kit
- Add NDEBUG flag to release mode kernel builds
- Fix for particle solver node when using a large number of particles
- Fix for broken cameras in Warp sample scenes

## 0.4.1 - 2022-08-30

- Add geometry sampling methods, see `wp.sample_unit_cube()`, `wp.sample_unit_disk()`, etc
- Add `wp.lower_bound()` for searching sorted arrays
- Add an option for disabling code-gen of backward pass to improve compilation times, see `wp.set_module_options({"enable_backward": False})`, True by default
- Fix for using Warp from Script Editor or when module does not have a `__file__` attribute
- Fix for hot reload of modules containing `wp.func()` definitions
- Fix for debug flags not being set correctly on CUDA when `wp.config.mode == "debug"`, this enables bounds checking on CUDA kernels in debug mode
- Fix for code gen of functions that do not return a value

## 0.4.0 - 2022-08-09

- Fix for FP16 conversions on GPUs without hardware support
- Fix for `runtime = None` errors when reloading the Warp module
- Fix for PTX architecture version when running with older drivers, see `wp.config.ptx_target_arch`
- Fix for USD imports from `__init__.py`, defer them to individual functions that need them
- Fix for robustness issues with sign determination for `wp.mesh_query_point()`
- Fix for `wp.HashGrid` memory leak when creating/destroying grids
- Add CUDA version checks for toolkit and driver
- Add support for cross-module `@wp.struct` references
- Support running even if CUDA initialization failed, use `wp.is_cuda_available()` to check availability
- Statically linking with the CUDA runtime library to avoid deployment issues

### Breaking Changes

- Removed `wp.runtime` reference from the top-level module, as it should be considered private

## 0.3.2 - 2022-07-19

- Remove Torch import from `__init__.py`, defer import to `wp.from_torch()`, `wp.to_torch()`

## [0.3.1] - 2022-07-12

- Fix for marching cubes reallocation after initialization
- Add support for closest point between line segment tests, see `wp.closest_point_edge_edge()` builtin
- Add support for per-triangle elasticity coefficients in simulation, see `wp.sim.ModelBuilder.add_cloth_mesh()`
- Add support for specifying default device, see `wp.set_device()`, `wp.get_device()`, `wp.ScopedDevice`
- Add support for multiple GPUs (e.g., `"cuda:0"`, `"cuda:1"`), see `wp.get_cuda_devices()`, `wp.get_cuda_device_count()`, `wp.get_cuda_device()`
- Add support for explicitly targeting the current CUDA context using device alias `"cuda"`
- Add support for using arbitrary external CUDA contexts, see `wp.map_cuda_device()`, `wp.unmap_cuda_device()`
- Add PyTorch device aliasing functions, see `wp.device_from_torch()`, `wp.device_to_torch()`

### Breaking Changes

- A CUDA device is used by default, if available (aligned with `wp.get_preferred_device()`)
- `wp.ScopedCudaGuard` is deprecated, use `wp.ScopedDevice` instead
- `wp.synchronize()` now synchronizes all devices; for finer-grained control, use `wp.synchronize_device()`
- Device alias `"cuda"` now refers to the current CUDA context, rather than a specific device like `"cuda:0"` or `"cuda:1"`

## 0.3.0 - 2022-07-08

- Add support for FP16 storage type, see `wp.float16`
- Add support for per-dimension byte strides, see `wp.array.strides`
- Add support for passing Python classes as kernel arguments, see `@wp.struct` decorator
- Add additional bounds checks for builtin matrix types
- Add additional floating point checks, see `wp.config.verify_fp`
- Add interleaved user source with generated code to aid debugging
- Add generalized GPU marching cubes implementation, see `wp.MarchingCubes` class
- Add additional scalar*matrix vector operators
- Add support for retrieving a single row from builtin types, e.g.: `r = m33[i]`
- Add  `wp.log2()` and `wp.log10()` builtins
- Add support for quickly instancing `wp.sim.ModelBuilder` objects to improve env. creation performance for RL
- Remove custom CUB version and improve compatibility with CUDA 11.7
- Fix to preserve external user-gradients when calling `wp.Tape.zero()`
- Fix to only allocate gradient of a Torch tensor if `requires_grad=True`
- Fix for missing `wp.mat22` constructor adjoint
- Fix for ray-cast precision in edge case on GPU (watertightness issue)
- Fix for kernel hot-reload when definition changes
- Fix for NVCC warnings on Linux
- Fix for generated function names when kernels are defined as class functions
- Fix for reload of generated CPU kernel code on Linux
- Fix for example scripts to output USD at 60 timecodes per-second (better Kit compatibility)

## [0.2.3] - 2022-06-13

- Fix for incorrect 4d array bounds checking
- Fix for `wp.constant` changes not updating module hash
- Fix for stale CUDA kernel cache when CPU kernels launched first
- Array gradients are now allocated along with the arrays and accessible as `wp.array.grad`, users should take care to always call `wp.Tape.zero()` to clear gradients between different invocations of `wp.Tape.backward()`
- Added `wp.array.fill_()` to set all entries to a scalar value (4-byte values only currently)

### Breaking Changes

- Tape `capture` option has been removed, users can now capture tapes inside existing CUDA graphs (e.g.: inside Torch)
- Scalar loss arrays should now explicitly set `requires_grad=True` at creation time

## 0.2.2 - 2022-05-30

- Fix for `from import *` inside Warp initialization
- Fix for body space velocity when using deforming Mesh objects with scale
- Fix for noise gradient discontinuities affecting `wp.curlnoise()`
- Fix for `wp.from_torch()` to correctly preserve shape
- Fix for URDF parser incorrectly passing density to scale parameter
- Optimizations for startup time from 3s -> 0.3s
- Add support for custom kernel cache location, Warp will now store generated binaries in the user's application directory
- Add support for cross-module function references, e.g.: call another modules @wp.func functions
- Add support for overloading `@wp.func` functions based on argument type
- Add support for calling built-in functions directly from Python interpreter outside kernels (experimental)
- Add support for auto-complete and docstring lookup for builtins in IDEs like VSCode, PyCharm, etc
- Add support for doing partial array copies, see `wp.copy()` for details
- Add support for accessing mesh data directly in kernels, see `wp.mesh_get_point()`, `wp.mesh_get_index()`, `wp.mesh_eval_face_normal()`
- Change to only compile for targets where kernel is launched (e.g.: will not compile CPU unless explicitly requested)

### Breaking Changes

- Builtin methods such as `wp.quat_identity()` now call the Warp native implementation directly and will return a `wp.quat` object instead of NumPy array
- NumPy implementations of many builtin methods have been moved to `wp.utils` and will be deprecated
- Local `@wp.func` functions should not be namespaced when called, e.g.: previously `wp.myfunc()` would work even if `myfunc()` was not a builtin
- Removed `wp.rpy2quat()`, please use `wp.quat_rpy()` instead

## 0.2.1 - 2022-05-11

- Fix for unit tests in Kit

## [0.2.0] - 2022-05-02

### Warp Core

- Fix for unrolling loops with negative bounds
- Fix for unresolved symbol `hash_grid_build_device()` not found when lib is compiled without CUDA support
- Fix for failure to load nvrtc-builtins64_113.dll when user has a newer CUDA toolkit installed on their machine
- Fix for conversion of Torch tensors to `wp.array` with a vector dtype (incorrect row count)
- Fix for `warp.dll` not found on some Windows installations
- Fix for macOS builds on Clang 13.x
- Fix for step-through debugging of kernels on Linux
- Add argument type checking for user defined `@wp.func` functions
- Add support for custom iterable types, supports ranges, hash grid, and mesh query objects
- Add support for multi-dimensional arrays, for example use `x = array[i,j,k]` syntax to address a 3-dimensional array
- Add support for multi-dimensional kernel launches, use `launch(kernel, dim=(i,j,k), ...` and `i,j,k = wp.tid()` to obtain thread indices
- Add support for bounds-checking array memory accesses in debug mode, use `wp.config.mode = "debug"` to enable
- Add support for differentiating through dynamic and nested for-loops
- Add support for evaluating MLP neural network layers inside kernels with custom activation functions, see `wp.mlp()`
- Add additional NVDB sampling methods and adjoints, see `wp.volume_sample_i()`, `wp.volume_sample_f()`, and `wp.volume_sample_vec()`
- Add support for loading zlib compressed NVDB volumes, see `wp.Volume.load_from_nvdb()`
- Add support for triangle intersection testing, see `wp.intersect_tri_tri()`
- Add support for NVTX profile zones in `wp.ScopedTimer()`
- Add support for additional transform and quaternion math operations, see `wp.inverse()`, `wp.quat_to_matrix()`, `wp.quat_from_matrix()`
- Add fast math (`--fast-math`) to kernel compilation by default
- Add `wp.torch` import by default (if PyTorch is installed)

### Warp Kit

- Add Kit menu for browsing Warp documentation and example scenes under 'Window->Warp'
- Fix for OgnParticleSolver.py example when collider is coming from Read Prim into Bundle node

### Warp Sim

- Fix for joint attachment forces
- Fix for URDF importer and floating base support
- Add examples showing how to use differentiable forward kinematics to solve inverse kinematics
- Add examples for URDF cartpole and quadruped simulation

### Breaking Changes

- `wp.volume_sample_world()` is now replaced by `wp.volume_sample_f/i/vec()` which operate in index (local) space. Users should use `wp.volume_world_to_index()` to transform points from world space to index space before sampling.
- `wp.mlp()` expects multi-dimensional arrays instead of one-dimensional arrays for inference, all other semantics remain the same as earlier versions of this API.
- `wp.array.length` member has been removed, please use `wp.array.shape` to access array dimensions, or use `wp.array.size` to get total element count
- Marking `dense_gemm()`, `dense_chol()`, etc methods as experimental until we revisit them

## 0.1.25 - 2022-03-20

- Add support for class methods to be Warp kernels
- Add HashGrid reserve() so it can be used with CUDA graphs
- Add support for CUDA graph capture of tape forward/backward passes
- Add support for Python 3.8.x and 3.9.x
- Add hyperbolic trigonometric functions, see `wp.tanh()`, `wp.sinh()`, `wp.cosh()`
- Add support for floored division on integer types
- Move tests into core library so they can be run in Kit environment

## 0.1.24 - 2022-03-03

### Warp Core

- Add NanoVDB support, see `wp.volume_sample*()` methods
- Add support for reading compile-time constants in kernels, see `wp.constant()`
- Add support for __cuda_array_interface__ protocol for zero-copy interop with PyTorch, see `wp.torch.to_torch()`
- Add support for additional numeric types, i8, u8, i16, u16, etc
- Add better checks for device strings during allocation / launch
- Add support for sampling random numbers with a normal distribution, see `wp.randn()`
- Upgrade to CUDA 11.3
- Update example scenes to Kit 103.1
- Deduce array dtype from np.array when one is not provided
- Fix for ranged for loops with negative step sizes
- Fix for 3d and 4d spherical gradient distributions

## 0.1.23 - 2022-02-17

### Warp Core

- Fix for generated code folder being removed during Showroom installation
- Fix for macOS support
- Fix for dynamic for-loop code gen edge case
- Add procedural noise primitives, see `wp.noise()`, `wp.pnoise()`, `wp.curlnoise()`
- Move simulation helpers our of test into `wp.sim` module

## 0.1.22 - 2022-02-14

### Warp Core

- Fix for .so reloading on Linux
- Fix for while loop code-gen in some edge cases
- Add rounding functions `wp.round()`, `wp.rint()`, `wp.trunc()`, `wp.floor()`, `wp.ceil()`
- Add support for printing strings and formatted strings from kernels
- Add MSVC compiler version detection and require minimum

### Warp Sim

- Add support for universal and compound joint types

## 0.1.21 - 2022-01-19

### Warp Core

- Fix for exception on shutdown in empty `wp.array` objects
- Fix for hot reload of CPU kernels in Kit
- Add hash grid primitive for point-based spatial queries, see `wp.hash_grid_query()`, `wp.hash_grid_query_next()`
- Add new PRNG methods using PCG-based generators, see `wp.rand_init()`, `wp.randf()`, `wp.randi()`
- Add support for AABB mesh queries, see `wp.mesh_query_aabb()`, `wp.mesh_query_aabb_next()`
- Add support for all Python `range()` loop variants
- Add builtin vec2 type and additional math operators, `wp.pow()`, `wp.tan()`, `wp.atan()`, `wp.atan2()`
- Remove dependency on CUDA driver library at build time
- Remove unused NVRTC binary dependencies (50mb smaller Linux distribution)

### Warp Sim

- Bundle import of multiple shapes for simulation nodes
- New OgnParticleVolume node for sampling shapes -> particles
- New OgnParticleSolver node for DEM style granular materials

## 0.1.20 - 2021-11-02

- Updates to the ripple solver for GTC (support for multiple colliders, buoyancy, etc)

## 0.1.19 - 2021-10-15

- Publish from 2021.3 to avoid omni.graph database incompatibilities

## 0.1.18 - 2021-10-08

- Enable Linux support (tested on 20.04)

## 0.1.17 - 2021-09-30

- Fix for 3x3 SVD adjoint
- Fix for A6000 GPU (bump compute model to sm_52 minimum)
- Fix for .dll unload on rebuild
- Fix for possible array destruction warnings on shutdown
- Rename spatial_transform -> transform
- Documentation update

## 0.1.16 - 2021-09-06

- Fix for case where simple assignments (a = b) incorrectly generated reference rather than value copy
- Handle passing zero-length (empty) arrays to kernels

## 0.1.15 - 2021-09-03

- Add additional math library functions (asin, etc)
- Add builtin 3x3 SVD support
- Add support for named constants (True, False, None)
- Add support for if/else statements (differentiable)
- Add custom memset kernel to avoid CPU overhead of cudaMemset()
- Add rigid body joint model to `wp.sim` (based on Brax)
- Add Linux, MacOS support in core library
- Fix for incorrectly treating pure assignment as reference instead of value copy
- Removes the need to transfer array to CPU before numpy conversion (will be done implicitly)
- Update the example OgnRipple wave equation solver to use bundles

## 0.1.14 - 2021-08-09

- Fix for out-of-bounds memory access in CUDA BVH
- Better error checking after kernel launches (use `wp.config.verify_cuda=True`)
- Fix for vec3 normalize adjoint code

## 0.1.13 - 2021-07-29

- Remove OgnShrinkWrap.py test node

## 0.1.12 - 2021-07-29

- Switch to Woop et al.'s watertight ray-tri intersection test
- Disable --fast-math in CUDA compilation step for improved precision

## 0.1.11 - 2021-07-28

- Fix for `wp.mesh_query_ray()` returning incorrect t-value

## 0.1.10 - 2021-07-28

- Fix for OV extension fwatcher filters to avoid hot-reload loop due to OGN regeneration

## 0.1.9 - 2021-07-21

- Fix for loading sibling DLL paths
- Better type checking for built-in function arguments
- Added runtime docs, can now list all builtins using `wp.print_builtins()`

## 0.1.8 - 2021-07-14

- Fix for hot-reload of CUDA kernels
- Add Tape object for replaying differentiable kernels
- Add helpers for Torch interop (convert `torch.Tensor` to `wp.Array`)

## 0.1.7 - 2021-07-05

- Switch to NVRTC for CUDA runtime
- Allow running without host compiler
- Disable asserts in kernel release mode (small perf. improvement)

## 0.1.6 - 2021-06-14

- Look for CUDA toolchain in target-deps

## 0.1.5 - 2021-06-14

- Rename OgLang -> Warp
- Improve CUDA environment error checking
- Clean-up some logging, add verbose mode (`wp.config.verbose`)

## 0.1.4 - 2021-06-10

- Add support for mesh raycast

## 0.1.3 - 2021-06-09

- Add support for unary negation operator
- Add support for mutating variables during dynamic loops (non-differentiable)
- Add support for in-place operators
- Improve kernel cache start up times (avoids adjointing before cache check)
- Update README.md with requirements / examples

## 0.1.2 - 2021-06-03

- Add support for querying mesh velocities
- Add CUDA graph support, see `wp.capture_begin()`, `wp.capture_end()`, `wp.capture_launch()`
- Add explicit initialization phase, `wp.init()`
- Add variational Euler solver (sim)
- Add contact caching, switch to nonlinear friction model (sim)

- Fix for Linux/macOS support

## 0.1.1 - 2021-05-18

- Fix bug with conflicting CUDA contexts

## 0.1.0 - 2021-05-17

- Initial publish for alpha testing

[Unreleased]: https://github.com/NVIDIA/warp/compare/v1.8.1...HEAD
[1.8.1]: https://github.com/NVIDIA/warp/releases/tag/v1.8.1
[1.8.0]: https://github.com/NVIDIA/warp/releases/tag/v1.8.0
[1.7.2]: https://github.com/NVIDIA/warp/releases/tag/v1.7.2
[1.7.1]: https://github.com/NVIDIA/warp/releases/tag/v1.7.1
[1.7.0]: https://github.com/NVIDIA/warp/releases/tag/v1.7.0
[1.6.2]: https://github.com/NVIDIA/warp/releases/tag/v1.6.2
[1.6.1]: https://github.com/NVIDIA/warp/releases/tag/v1.6.1
[1.6.0]: https://github.com/NVIDIA/warp/releases/tag/v1.6.0
[1.5.1]: https://github.com/NVIDIA/warp/releases/tag/v1.5.1
[1.5.0]: https://github.com/NVIDIA/warp/releases/tag/v1.5.0
[1.4.2]: https://github.com/NVIDIA/warp/releases/tag/v1.4.2
[1.4.1]: https://github.com/NVIDIA/warp/releases/tag/v1.4.1
[1.4.0]: https://github.com/NVIDIA/warp/releases/tag/v1.4.0
[1.3.3]: https://github.com/NVIDIA/warp/releases/tag/v1.3.3
[1.3.2]: https://github.com/NVIDIA/warp/releases/tag/v1.3.2
[1.3.1]: https://github.com/NVIDIA/warp/releases/tag/v1.3.1
[1.3.0]: https://github.com/NVIDIA/warp/releases/tag/v1.3.0
[1.2.2]: https://github.com/NVIDIA/warp/releases/tag/v1.2.2
[1.2.1]: https://github.com/NVIDIA/warp/releases/tag/v1.2.1
[1.2.0]: https://github.com/NVIDIA/warp/releases/tag/v1.2.0
[1.1.0]: https://github.com/NVIDIA/warp/releases/tag/v1.1.0
[1.0.2]: https://github.com/NVIDIA/warp/releases/tag/v1.0.2
[1.0.1]: https://github.com/NVIDIA/warp/releases/tag/v1.0.1
[1.0.0]: https://github.com/NVIDIA/warp/releases/tag/v1.0.0
[0.15.1]: https://github.com/NVIDIA/warp/releases/tag/v0.15.1
[0.15.0]: https://github.com/NVIDIA/warp/releases/tag/v0.15.0
[0.13.0]: https://github.com/NVIDIA/warp/releases/tag/v0.13.0
[0.11.0]: https://github.com/NVIDIA/warp/releases/tag/v0.11.0
[1.0.0-beta.6]: https://github.com/NVIDIA/warp/releases/tag/v1.0.0-beta.6
[1.0.0-beta.5]: https://github.com/NVIDIA/warp/releases/tag/v1.0.0-beta.5
[0.10.1]: https://github.com/NVIDIA/warp/releases/tag/v0.10.1
[0.9.0]: https://github.com/NVIDIA/warp/releases/tag/v0.9.0
[0.7.0]: https://github.com/NVIDIA/warp/releases/tag/v0.7.0
[0.5.0]: https://github.com/NVIDIA/warp/releases/tag/v0.5.0
[0.4.3]: https://github.com/NVIDIA/warp/releases/tag/v0.4.3
[0.3.1]: https://github.com/NVIDIA/warp/releases/tag/v0.3.1
[0.2.3]: https://github.com/NVIDIA/warp/releases/tag/v0.2.3
[0.2.0]: https://github.com/NVIDIA/warp/releases/tag/v0.2.0<|MERGE_RESOLUTION|>--- conflicted
+++ resolved
@@ -47,14 +47,11 @@
   implementation of the libffi library ([GH-356](https://github.com/NVIDIA/warp/issues/356)).
 - Skip generating code for adjoint functions not referenced by any backward kernel, reducing JIT compilation time
   ([GH-841](https://github.com/NVIDIA/warp/issues/841)).
-<<<<<<< HEAD
 - Define and re-export Warp's public Python-scope API in `__init__.py` using typing re-export conventions
   (e.g. `from Y import X as X`) to improve static type checker support
   ([GH-864](https://github.com/NVIDIA/warp/issues/864)).
-=======
 - Improve error messages when Warp is built with a CUDA Toolkit older than required for MathDx-backed features
   ([GH-911](https://github.com/NVIDIA/warp/issues/911)).
->>>>>>> a14501cc
 
 ### Fixed
 
