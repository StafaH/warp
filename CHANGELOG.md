--- conflicted
+++ resolved
@@ -4,12 +4,9 @@
 
 ### Added
 
-<<<<<<< HEAD
 - Expose a `reversed()` built-in for iterators to test ([GH-311](https://github.com/NVIDIA/warp/issues/311)).
-=======
 - Expose a `reversed()` built-in for iterators.
 - warp.fem: Added Trimesh3D and Quadmesh3D geometry types for 3D surfaces, with new `example_distortion_energy` example
->>>>>>> d51a1e43
 
 ### Changed
 
@@ -37,8 +34,6 @@
 - Fix caching of kernels with static expressions.
 - Fix `ModelBuilder.add_builder(builder)` to correctly update `articulation_start` and thereby `articulation_count` when `builder` contains more than one articulation.
 - Re-introduced the `wp.rand*()`, `wp.sample*()`, and `wp.poisson()` onto the Python scope to revert a breaking change.
-<<<<<<< HEAD
-=======
 - Fix printing vector and matrix adjoints in backward kernels.
 - Fix kernel compile error when printing structs.
 - warp.fem: Simplified querying neighboring cell quantities when integrating on sides using new `warp.fem.cells()`, `warp.fem.to_inner_cell()`, `warp.fem.to_outer_cell()` operators
@@ -50,7 +45,6 @@
 - Fix invalid code generation error messages when nesting dynamic and static for-loops
 - warp.fem: Fixed tri-cubic shape functions on quadrilateral meshes 
 - warp.fem: Fixed caching of integrand kernels when changing code-generation options
->>>>>>> d51a1e43
 
 ## [1.4.0] - 2024-10-01
 
