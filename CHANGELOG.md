--- conflicted
+++ resolved
@@ -23,15 +23,12 @@
 - Support for defining multiple versions of kernels, functions, and structs without manually assigning unique keys.
 - Support for redefining function overloads.
 - Add an ocean sample to the `omni.warp` extension.
-<<<<<<< HEAD
 - Support for a new `wp.static(expr)` function that allows arbitrary Python expressions to be evaluated at the time of
   function/kernel definition ([docs](https://nvidia.github.io/warp/codegen.html#static-expressions)).
 - Add a contributing guide to the Sphinx docs.
 - Add documentation for dynamic code generation.
-=======
 - Support for a new `wp.static(expr)` function that allows arbitrary Python expressions to be evaluated at the time of function/kernel definition ([docs](https://nvidia.github.io/warp/codegen.html#static-expressions)).
 - `warp.sim.VBDIntegrator` now supports body-particle collision.
->>>>>>> 98ad72e2
 
 ### Changed
 
